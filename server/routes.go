package server

import (
	"bytes"
	"cmp"
	"context"
	"encoding/json"
	"errors"
	"fmt"
	"io"
	"log/slog"
	"math"
	"net"
	"net/http"
	"net/netip"
	"os"
	"os/signal"
	"path/filepath"
	"slices"
	"strings"
	"syscall"
	"time"

	"github.com/gin-contrib/cors"
	"github.com/gin-gonic/gin"

	"github.com/ollama/ollama/api"
	"github.com/ollama/ollama/envconfig"
	"github.com/ollama/ollama/gpu"
	"github.com/ollama/ollama/llm"
	"github.com/ollama/ollama/openai"
	"github.com/ollama/ollama/parser"
	"github.com/ollama/ollama/template"
	"github.com/ollama/ollama/types/errtypes"
	"github.com/ollama/ollama/types/model"
	"github.com/ollama/ollama/version"
)

var mode string = gin.DebugMode

type Server struct {
	addr  net.Addr
	sched *Scheduler
}

func init() {
	switch mode {
	case gin.DebugMode:
	case gin.ReleaseMode:
	case gin.TestMode:
	default:
		mode = gin.DebugMode
	}

	gin.SetMode(mode)
}

var errRequired = errors.New("is required")
var errBadTemplate = errors.New("template error")

func modelOptions(model *Model, requestOpts map[string]interface{}) (api.Options, error) {
	opts := api.DefaultOptions()
	if err := opts.FromMap(model.Options); err != nil {
		return api.Options{}, err
	}

	if err := opts.FromMap(requestOpts); err != nil {
		return api.Options{}, err
	}

	return opts, nil
}

// scheduleRunner schedules a runner after validating inputs such as capabilities and model options.
// It returns the allocated runner, model instance, and consolidated options if successful and error otherwise.
func (s *Server) scheduleRunner(ctx context.Context, name string, caps []Capability, requestOpts map[string]any, keepAlive *api.Duration) (llm.LlamaServer, *Model, *api.Options, error) {
	if name == "" {
		return nil, nil, nil, fmt.Errorf("model %w", errRequired)
	}

	model, err := GetModel(name)
	if err != nil {
		return nil, nil, nil, err
	}

	if err := model.CheckCapabilities(caps...); err != nil {
		return nil, nil, nil, fmt.Errorf("%s %w", name, err)
	}

	opts, err := modelOptions(model, requestOpts)
	if err != nil {
		return nil, nil, nil, err
	}

	runnerCh, errCh := s.sched.GetRunner(ctx, model, opts, keepAlive)
	var runner *runnerRef
	select {
	case runner = <-runnerCh:
	case err = <-errCh:
		return nil, nil, nil, err
	}

	return runner.llama, model, &opts, nil
}

func (s *Server) GenerateHandler(c *gin.Context) {
	checkpointStart := time.Now()
	var req api.GenerateRequest
	if err := c.ShouldBindJSON(&req); errors.Is(err, io.EOF) {
		c.AbortWithStatusJSON(http.StatusBadRequest, gin.H{"error": "missing request body"})
		return
	} else if err != nil {
		c.AbortWithStatusJSON(http.StatusBadRequest, gin.H{"error": err.Error()})
		return
	}

	if req.Format != "" && req.Format != "json" {
		c.AbortWithStatusJSON(http.StatusBadRequest, gin.H{"error": "format must be empty or \"json\""})
		return
	} else if req.Raw && (req.Template != "" || req.System != "" || len(req.Context) > 0) {
		c.AbortWithStatusJSON(http.StatusBadRequest, gin.H{"error": "raw mode does not support template, system, or context"})
		return
	}

	caps := []Capability{CapabilityCompletion}
	if req.Suffix != "" {
		caps = append(caps, CapabilityInsert)
	}

	r, m, opts, err := s.scheduleRunner(c.Request.Context(), req.Model, caps, req.Options, req.KeepAlive)
	if errors.Is(err, errCapabilityCompletion) {
		c.JSON(http.StatusBadRequest, gin.H{"error": fmt.Sprintf("%q does not support generate", req.Model)})
		return
	} else if err != nil {
		handleScheduleError(c, req.Model, err)
		return
	}

	checkpointLoaded := time.Now()

	if req.Prompt == "" {
		c.JSON(http.StatusOK, api.GenerateResponse{
			Model:      req.Model,
			CreatedAt:  time.Now().UTC(),
			Done:       true,
			DoneReason: "load",
		})
		return
	}

	images := make([]llm.ImageData, len(req.Images))
	for i := range req.Images {
		images[i] = llm.ImageData{ID: i, Data: req.Images[i]}
	}

	prompt := req.Prompt
	if !req.Raw {
		tmpl := m.Template
		if req.Template != "" {
			tmpl, err = template.Parse(req.Template)
			if err != nil {
				c.JSON(http.StatusInternalServerError, gin.H{"error": err.Error()})
				return
			}
		}

		var b bytes.Buffer
		if req.Context != nil {
			s, err := r.Detokenize(c.Request.Context(), req.Context)
			if err != nil {
				c.JSON(http.StatusInternalServerError, gin.H{"error": err.Error()})
				return
			}

			b.WriteString(s)
		}

		var values template.Values
		if req.Suffix != "" {
			values.Prompt = prompt
			values.Suffix = req.Suffix
		} else {
			var msgs []api.Message
			if req.System != "" {
				msgs = append(msgs, api.Message{Role: "system", Content: req.System})
			} else if m.System != "" {
				msgs = append(msgs, api.Message{Role: "system", Content: m.System})
			}

			for _, i := range images {
				msgs = append(msgs, api.Message{Role: "user", Content: fmt.Sprintf("[img-%d]", i.ID)})
			}

			values.Messages = append(msgs, api.Message{Role: "user", Content: req.Prompt})
		}

		if err := tmpl.Execute(&b, values); err != nil {
			c.JSON(http.StatusInternalServerError, gin.H{"error": err.Error()})
			return
		}

		prompt = b.String()
	}

	slog.Debug("generate request", "prompt", prompt, "images", images)

	ch := make(chan any)
	go func() {
		// TODO (jmorganca): avoid building the response twice both here and below
		var sb strings.Builder
		defer close(ch)
		if err := r.Completion(c.Request.Context(), llm.CompletionRequest{
			Prompt:  prompt,
			Images:  images,
			Format:  req.Format,
			Options: opts,
		}, func(cr llm.CompletionResponse) {
			res := api.GenerateResponse{
				Model:      req.Model,
				CreatedAt:  time.Now().UTC(),
				Response:   cr.Content,
				Done:       cr.Done,
				DoneReason: cr.DoneReason,
				Metrics: api.Metrics{
					PromptEvalCount:    cr.PromptEvalCount,
					PromptEvalDuration: cr.PromptEvalDuration,
					EvalCount:          cr.EvalCount,
					EvalDuration:       cr.EvalDuration,
				},
			}

			if _, err := sb.WriteString(cr.Content); err != nil {
				ch <- gin.H{"error": err.Error()}
			}

			if cr.Done {
				res.TotalDuration = time.Since(checkpointStart)
				res.LoadDuration = checkpointLoaded.Sub(checkpointStart)

				if !req.Raw {
					tokens, err := r.Tokenize(c.Request.Context(), prompt+sb.String())
					if err != nil {
						ch <- gin.H{"error": err.Error()}
						return
					}
					res.Context = append(req.Context, tokens...)
				}
			}

			ch <- res
		}); err != nil {
			ch <- gin.H{"error": err.Error()}
		}
	}()

	if req.Stream != nil && !*req.Stream {
		var r api.GenerateResponse
		var sb strings.Builder
		for rr := range ch {
			switch t := rr.(type) {
			case api.GenerateResponse:
				sb.WriteString(t.Response)
				r = t
			case gin.H:
				msg, ok := t["error"].(string)
				if !ok {
					msg = "unexpected error format in response"
				}

				c.JSON(http.StatusInternalServerError, gin.H{"error": msg})
				return
			default:
				c.JSON(http.StatusInternalServerError, gin.H{"error": "unexpected response"})
				return
			}
		}

		r.Response = sb.String()
		c.JSON(http.StatusOK, r)
		return
	}

	streamResponse(c, ch)
}

func (s *Server) EmbedHandler(c *gin.Context) {
	checkpointStart := time.Now()
	var req api.EmbedRequest
	err := c.ShouldBindJSON(&req)
	switch {
	case errors.Is(err, io.EOF):
		c.AbortWithStatusJSON(http.StatusBadRequest, gin.H{"error": "missing request body"})
		return
	case err != nil:
		c.AbortWithStatusJSON(http.StatusBadRequest, gin.H{"error": err.Error()})
		return
	}

	truncate := true

	if req.Truncate != nil && !*req.Truncate {
		truncate = false
	}

	var input []string

	switch i := req.Input.(type) {
	case string:
		if len(i) > 0 {
			input = append(input, i)
		}
	case []any:
		for _, v := range i {
			if _, ok := v.(string); !ok {
				c.AbortWithStatusJSON(http.StatusBadRequest, gin.H{"error": "invalid input type"})
				return
			}
			input = append(input, v.(string))
		}
	default:
		c.AbortWithStatusJSON(http.StatusBadRequest, gin.H{"error": "invalid input type"})
		return
	}

	if len(input) == 0 {
		c.JSON(http.StatusOK, api.EmbedResponse{Model: req.Model, Embeddings: [][]float32{}})
		return
	}

	r, m, opts, err := s.scheduleRunner(c.Request.Context(), req.Model, []Capability{}, req.Options, req.KeepAlive)
	if err != nil {
		handleScheduleError(c, req.Model, err)
		return
	}

	checkpointLoaded := time.Now()

	kvData, err := getKVData(m.ModelPath, false)
	if err != nil {
		c.JSON(http.StatusInternalServerError, gin.H{"error": err.Error()})
		return
	}

	for i, s := range input {
		tokens, err := r.Tokenize(c.Request.Context(), s)
		if err != nil {
			c.JSON(http.StatusInternalServerError, gin.H{"error": err.Error()})
			return
		}

		ctxLen := min(opts.NumCtx, int(kvData.ContextLength()))
		if len(tokens) > ctxLen {
			if !truncate {
				c.JSON(http.StatusBadRequest, gin.H{"error": "input length exceeds maximum context length"})
				return
			}

			tokens = tokens[:ctxLen]
			s, err = r.Detokenize(c.Request.Context(), tokens)
			if err != nil {
				c.JSON(http.StatusInternalServerError, gin.H{"error": err.Error()})
				return
			}
		}

		input[i] = s
	}
	embeddings, err := r.Embed(c.Request.Context(), input)

	if err != nil {
		slog.Error("embedding generation failed", "error", err)
		c.JSON(http.StatusInternalServerError, gin.H{"error": "failed to generate embedding"})
		return
	}

	for i, e := range embeddings.Embedding {
		embeddings.Embedding[i] = normalize(e)
	}

	resp := api.EmbedResponse{
<<<<<<< HEAD
		Model:      req.Model,
		Embeddings: embeddings.Embedding,
		Metrics: api.Metrics{
			PromptEvalCount: embeddings.PromptEvalCount,
			TotalDuration:   time.Since(checkpointStart),
			LoadDuration:    checkpointLoaded.Sub(checkpointStart),
		},
=======
		Model:           req.Model,
		Embeddings:      embeddings.Embedding,
		TotalDuration:   time.Since(checkpointStart),
		LoadDuration:    checkpointLoaded.Sub(checkpointStart),
		PromptEvalCount: embeddings.PromptEvalCount,
>>>>>>> 1b44d873
	}
	c.JSON(http.StatusOK, resp)
}

func normalize(vec []float32) []float32 {
	var sum float32
	for _, v := range vec {
		sum += v * v
	}

	norm := float32(0.0)
	if sum > 0 {
		norm = float32(1.0 / math.Sqrt(float64(sum)))
	}

	for i := range vec {
		vec[i] *= norm
	}
	return vec
}

func (s *Server) EmbeddingsHandler(c *gin.Context) {
	var req api.EmbeddingRequest
	if err := c.ShouldBindJSON(&req); errors.Is(err, io.EOF) {
		c.AbortWithStatusJSON(http.StatusBadRequest, gin.H{"error": "missing request body"})
		return
	} else if err != nil {
		c.AbortWithStatusJSON(http.StatusBadRequest, gin.H{"error": err.Error()})
		return
	}

	r, _, _, err := s.scheduleRunner(c.Request.Context(), req.Model, []Capability{}, req.Options, req.KeepAlive)
	if err != nil {
		handleScheduleError(c, req.Model, err)
		return
	}

	// an empty request loads the model
	if req.Prompt == "" {
		c.JSON(http.StatusOK, api.EmbeddingResponse{Embedding: []float64{}})
		return
	}

	embeddings, err := r.Embed(c.Request.Context(), []string{req.Prompt})

	if err != nil {
		slog.Info(fmt.Sprintf("embedding generation failed: %v", err))
		c.JSON(http.StatusInternalServerError, gin.H{"error": "failed to generate embedding"})
		return
	}

	embedding := make([]float64, len(embeddings.Embedding[0]))

	for i, v := range embeddings.Embedding[0] {
		embedding[i] = float64(v)
	}

	resp := api.EmbeddingResponse{
		Embedding: embedding,
	}
	c.JSON(http.StatusOK, resp)
}

func (s *Server) PullModelHandler(c *gin.Context) {
	var req api.PullRequest
	err := c.ShouldBindJSON(&req)
	switch {
	case errors.Is(err, io.EOF):
		c.AbortWithStatusJSON(http.StatusBadRequest, gin.H{"error": "missing request body"})
		return
	case err != nil:
		c.AbortWithStatusJSON(http.StatusBadRequest, gin.H{"error": err.Error()})
		return
	}

	name := model.ParseName(cmp.Or(req.Model, req.Name))
	if !name.IsValid() {
		c.AbortWithStatusJSON(http.StatusBadRequest, gin.H{"error": "invalid model name"})
		return
	}

	if err := checkNameExists(name); err != nil {
		c.AbortWithStatusJSON(http.StatusBadRequest, gin.H{"error": err.Error()})
		return
	}

	ch := make(chan any)
	go func() {
		defer close(ch)
		fn := func(r api.ProgressResponse) {
			ch <- r
		}

		regOpts := &registryOptions{
			Insecure: req.Insecure,
		}

		ctx, cancel := context.WithCancel(c.Request.Context())
		defer cancel()

		if err := PullModel(ctx, name.DisplayShortest(), regOpts, fn); err != nil {
			ch <- gin.H{"error": err.Error()}
		}
	}()

	if req.Stream != nil && !*req.Stream {
		waitForStream(c, ch)
		return
	}

	streamResponse(c, ch)
}

func (s *Server) PushModelHandler(c *gin.Context) {
	var req api.PushRequest
	err := c.ShouldBindJSON(&req)
	switch {
	case errors.Is(err, io.EOF):
		c.AbortWithStatusJSON(http.StatusBadRequest, gin.H{"error": "missing request body"})
		return
	case err != nil:
		c.AbortWithStatusJSON(http.StatusBadRequest, gin.H{"error": err.Error()})
		return
	}

	var model string
	if req.Model != "" {
		model = req.Model
	} else if req.Name != "" {
		model = req.Name
	} else {
		c.AbortWithStatusJSON(http.StatusBadRequest, gin.H{"error": "model is required"})
		return
	}

	ch := make(chan any)
	go func() {
		defer close(ch)
		fn := func(r api.ProgressResponse) {
			ch <- r
		}

		regOpts := &registryOptions{
			Insecure: req.Insecure,
		}

		ctx, cancel := context.WithCancel(c.Request.Context())
		defer cancel()

		if err := PushModel(ctx, model, regOpts, fn); err != nil {
			ch <- gin.H{"error": err.Error()}
		}
	}()

	if req.Stream != nil && !*req.Stream {
		waitForStream(c, ch)
		return
	}

	streamResponse(c, ch)
}

func checkNameExists(name model.Name) error {
	names, err := Manifests()
	if err != nil {
		return err
	}

	for n := range names {
		if strings.EqualFold(n.Filepath(), name.Filepath()) && n != name {
			return fmt.Errorf("a model with that name already exists")
		}
	}

	return nil
}

func (s *Server) CreateModelHandler(c *gin.Context) {
	var r api.CreateRequest
	if err := c.ShouldBindJSON(&r); errors.Is(err, io.EOF) {
		c.AbortWithStatusJSON(http.StatusBadRequest, gin.H{"error": "missing request body"})
		return
	} else if err != nil {
		c.AbortWithStatusJSON(http.StatusBadRequest, gin.H{"error": err.Error()})
		return
	}

	name := model.ParseName(cmp.Or(r.Model, r.Name))
	if !name.IsValid() {
		c.AbortWithStatusJSON(http.StatusBadRequest, gin.H{"error": errtypes.InvalidModelNameErrMsg})
		return
	}

	if err := checkNameExists(name); err != nil {
		c.AbortWithStatusJSON(http.StatusBadRequest, gin.H{"error": err.Error()})
		return
	}

	if r.Path == "" && r.Modelfile == "" {
		c.AbortWithStatusJSON(http.StatusBadRequest, gin.H{"error": "path or modelfile are required"})
		return
	}

	var sr io.Reader = strings.NewReader(r.Modelfile)
	if r.Path != "" && r.Modelfile == "" {
		f, err := os.Open(r.Path)
		if err != nil {
			c.AbortWithStatusJSON(http.StatusBadRequest, gin.H{"error": fmt.Sprintf("error reading modelfile: %s", err)})
			return
		}
		defer f.Close()

		sr = f
	}

	f, err := parser.ParseFile(sr)
	if err != nil {
		c.AbortWithStatusJSON(http.StatusBadRequest, gin.H{"error": err.Error()})
		return
	}

	ch := make(chan any)
	go func() {
		defer close(ch)
		fn := func(resp api.ProgressResponse) {
			ch <- resp
		}

		ctx, cancel := context.WithCancel(c.Request.Context())
		defer cancel()

		quantization := cmp.Or(r.Quantize, r.Quantization)
		if err := CreateModel(ctx, name, filepath.Dir(r.Path), strings.ToUpper(quantization), f, fn); errors.Is(err, errBadTemplate) {
			ch <- gin.H{"error": err.Error(), "status": http.StatusBadRequest}
		} else if err != nil {
			ch <- gin.H{"error": err.Error()}
		}
	}()

	if r.Stream != nil && !*r.Stream {
		waitForStream(c, ch)
		return
	}

	streamResponse(c, ch)
}

func (s *Server) DeleteModelHandler(c *gin.Context) {
	var r api.DeleteRequest
	if err := c.ShouldBindJSON(&r); errors.Is(err, io.EOF) {
		c.AbortWithStatusJSON(http.StatusBadRequest, gin.H{"error": "missing request body"})
		return
	} else if err != nil {
		c.AbortWithStatusJSON(http.StatusBadRequest, gin.H{"error": err.Error()})
		return
	}

	n := model.ParseName(cmp.Or(r.Model, r.Name))
	if !n.IsValid() {
		c.AbortWithStatusJSON(http.StatusBadRequest, gin.H{"error": fmt.Sprintf("name %q is invalid", cmp.Or(r.Model, r.Name))})
		return
	}

	m, err := ParseNamedManifest(n)
	if err != nil {
		c.JSON(http.StatusInternalServerError, gin.H{"error": err.Error()})
		return
	}

	if err := m.Remove(); err != nil {
		c.JSON(http.StatusInternalServerError, gin.H{"error": err.Error()})
		return
	}

	if err := m.RemoveLayers(); err != nil {
		c.JSON(http.StatusInternalServerError, gin.H{"error": err.Error()})
		return
	}
}

func (s *Server) ShowModelHandler(c *gin.Context) {
	var req api.ShowRequest
	err := c.ShouldBindJSON(&req)
	switch {
	case errors.Is(err, io.EOF):
		c.AbortWithStatusJSON(http.StatusBadRequest, gin.H{"error": "missing request body"})
		return
	case err != nil:
		c.AbortWithStatusJSON(http.StatusBadRequest, gin.H{"error": err.Error()})
		return
	}

	if req.Model != "" {
		// noop
	} else if req.Name != "" {
		req.Model = req.Name
	} else {
		c.AbortWithStatusJSON(http.StatusBadRequest, gin.H{"error": "model is required"})
		return
	}

	resp, err := GetModelInfo(req)
	if err != nil {
		switch {
		case os.IsNotExist(err):
			c.JSON(http.StatusNotFound, gin.H{"error": fmt.Sprintf("model '%s' not found", req.Model)})
		case err.Error() == "invalid model name":
			c.JSON(http.StatusBadRequest, gin.H{"error": err.Error()})
		default:
			c.JSON(http.StatusInternalServerError, gin.H{"error": err.Error()})
		}
		return
	}

	c.JSON(http.StatusOK, resp)
}

func GetModelInfo(req api.ShowRequest) (*api.ShowResponse, error) {
	m, err := GetModel(req.Model)
	if err != nil {
		return nil, err
	}

	modelDetails := api.ModelDetails{
		ParentModel:       m.ParentModel,
		Format:            m.Config.ModelFormat,
		Family:            m.Config.ModelFamily,
		Families:          m.Config.ModelFamilies,
		ParameterSize:     m.Config.ModelType,
		QuantizationLevel: m.Config.FileType,
	}

	if req.System != "" {
		m.System = req.System
	}

	msgs := make([]api.Message, len(m.Messages))
	for i, msg := range m.Messages {
		msgs[i] = api.Message{Role: msg.Role, Content: msg.Content}
	}

	n := model.ParseName(req.Model)
	if !n.IsValid() {
		return nil, fmt.Errorf("invalid model name")
	}

	manifest, err := ParseNamedManifest(n)
	if err != nil {
		return nil, err
	}

	resp := &api.ShowResponse{
		License:    strings.Join(m.License, "\n"),
		System:     m.System,
		Template:   m.Template.String(),
		Details:    modelDetails,
		Messages:   msgs,
		ModifiedAt: manifest.fi.ModTime(),
	}

	var params []string
	cs := 30
	for k, v := range m.Options {
		switch val := v.(type) {
		case []interface{}:
			for _, nv := range val {
				params = append(params, fmt.Sprintf("%-*s %#v", cs, k, nv))
			}
		default:
			params = append(params, fmt.Sprintf("%-*s %#v", cs, k, v))
		}
	}
	resp.Parameters = strings.Join(params, "\n")

	for k, v := range req.Options {
		if _, ok := req.Options[k]; ok {
			m.Options[k] = v
		}
	}

	var sb strings.Builder
	fmt.Fprintln(&sb, "# Modelfile generated by \"ollama show\"")
	fmt.Fprintln(&sb, "# To build a new Modelfile based on this, replace FROM with:")
	fmt.Fprintf(&sb, "# FROM %s\n\n", m.ShortName)
	fmt.Fprint(&sb, m.String())
	resp.Modelfile = sb.String()

	kvData, err := getKVData(m.ModelPath, req.Verbose)
	if err != nil {
		return nil, err
	}
	delete(kvData, "general.name")
	delete(kvData, "tokenizer.chat_template")
	resp.ModelInfo = kvData

	if len(m.ProjectorPaths) > 0 {
		projectorData, err := getKVData(m.ProjectorPaths[0], req.Verbose)
		if err != nil {
			return nil, err
		}
		resp.ProjectorInfo = projectorData
	}

	return resp, nil
}

func getKVData(digest string, verbose bool) (llm.KV, error) {
	maxArraySize := 0
	if verbose {
		maxArraySize = -1
	}
	kvData, err := llm.LoadModel(digest, maxArraySize)
	if err != nil {
		return nil, err
	}

	kv := kvData.KV()

	if !verbose {
		for k := range kv {
			if t, ok := kv[k].([]any); len(t) > 5 && ok {
				kv[k] = []any{}
			}
		}
	}

	return kv, nil
}

func (s *Server) ListModelsHandler(c *gin.Context) {
	ms, err := Manifests()
	if err != nil {
		c.JSON(http.StatusInternalServerError, gin.H{"error": err.Error()})
		return
	}

	models := []api.ListModelResponse{}
	for n, m := range ms {
		f, err := m.Config.Open()
		if err != nil {
			slog.Warn("bad manifest filepath", "name", n, "error", err)
			continue
		}
		defer f.Close()

		var cf ConfigV2
		if err := json.NewDecoder(f).Decode(&cf); err != nil {
			slog.Warn("bad manifest config", "name", n, "error", err)
			continue
		}

		// tag should never be masked
		models = append(models, api.ListModelResponse{
			Model:      n.DisplayShortest(),
			Name:       n.DisplayShortest(),
			Size:       m.Size(),
			Digest:     m.digest,
			ModifiedAt: m.fi.ModTime(),
			Details: api.ModelDetails{
				Format:            cf.ModelFormat,
				Family:            cf.ModelFamily,
				Families:          cf.ModelFamilies,
				ParameterSize:     cf.ModelType,
				QuantizationLevel: cf.FileType,
			},
		})
	}

	slices.SortStableFunc(models, func(i, j api.ListModelResponse) int {
		// most recently modified first
		return cmp.Compare(j.ModifiedAt.Unix(), i.ModifiedAt.Unix())
	})

	c.JSON(http.StatusOK, api.ListResponse{Models: models})
}

func (s *Server) CopyModelHandler(c *gin.Context) {
	var r api.CopyRequest
	if err := c.ShouldBindJSON(&r); errors.Is(err, io.EOF) {
		c.AbortWithStatusJSON(http.StatusBadRequest, gin.H{"error": "missing request body"})
		return
	} else if err != nil {
		c.AbortWithStatusJSON(http.StatusBadRequest, gin.H{"error": err.Error()})
		return
	}

	src := model.ParseName(r.Source)
	if !src.IsValid() {
		c.AbortWithStatusJSON(http.StatusBadRequest, gin.H{"error": fmt.Sprintf("source %q is invalid", r.Source)})
		return
	}

	dst := model.ParseName(r.Destination)
	if !dst.IsValid() {
		c.AbortWithStatusJSON(http.StatusBadRequest, gin.H{"error": fmt.Sprintf("destination %q is invalid", r.Destination)})
		return
	}

	if err := checkNameExists(dst); err != nil {
		c.AbortWithStatusJSON(http.StatusBadRequest, gin.H{"error": err.Error()})
		return
	}

	if err := CopyModel(src, dst); errors.Is(err, os.ErrNotExist) {
		c.JSON(http.StatusNotFound, gin.H{"error": fmt.Sprintf("model %q not found", r.Source)})
	} else if err != nil {
		c.JSON(http.StatusInternalServerError, gin.H{"error": err.Error()})
	}
}

func (s *Server) HeadBlobHandler(c *gin.Context) {
	path, err := GetBlobsPath(c.Param("digest"))
	if err != nil {
		c.AbortWithStatusJSON(http.StatusBadRequest, gin.H{"error": err.Error()})
		return
	}

	if _, err := os.Stat(path); err != nil {
		c.AbortWithStatusJSON(http.StatusNotFound, gin.H{"error": fmt.Sprintf("blob %q not found", c.Param("digest"))})
		return
	}

	c.Status(http.StatusOK)
}

func (s *Server) CreateBlobHandler(c *gin.Context) {
	if ib, ok := intermediateBlobs[c.Param("digest")]; ok {
		p, err := GetBlobsPath(ib)
		if err != nil {
			c.AbortWithStatusJSON(http.StatusInternalServerError, gin.H{"error": err.Error()})
			return
		}

		if _, err := os.Stat(p); errors.Is(err, os.ErrNotExist) {
			slog.Info("evicting intermediate blob which no longer exists", "digest", ib)
			delete(intermediateBlobs, c.Param("digest"))
		} else if err != nil {
			c.AbortWithStatusJSON(http.StatusInternalServerError, gin.H{"error": err.Error()})
			return
		} else {
			c.Status(http.StatusOK)
			return
		}
	}

	path, err := GetBlobsPath(c.Param("digest"))
	if err != nil {
		c.AbortWithStatusJSON(http.StatusBadRequest, gin.H{"error": err.Error()})
		return
	}

	_, err = os.Stat(path)
	switch {
	case errors.Is(err, os.ErrNotExist):
		// noop
	case err != nil:
		c.AbortWithStatusJSON(http.StatusInternalServerError, gin.H{"error": err.Error()})
		return
	default:
		c.Status(http.StatusOK)
		return
	}

	layer, err := NewLayer(c.Request.Body, "")
	if err != nil {
		c.AbortWithStatusJSON(http.StatusInternalServerError, gin.H{"error": err.Error()})
		return
	}

	if layer.Digest != c.Param("digest") {
		c.AbortWithStatusJSON(http.StatusBadRequest, gin.H{"error": fmt.Sprintf("digest mismatch, expected %q, got %q", c.Param("digest"), layer.Digest)})
		return
	}

	c.Status(http.StatusCreated)
}

func isLocalIP(ip netip.Addr) bool {
	if interfaces, err := net.Interfaces(); err == nil {
		for _, iface := range interfaces {
			addrs, err := iface.Addrs()
			if err != nil {
				continue
			}

			for _, a := range addrs {
				if parsed, _, err := net.ParseCIDR(a.String()); err == nil {
					if parsed.String() == ip.String() {
						return true
					}
				}
			}
		}
	}

	return false
}

func allowedHost(host string) bool {
	if host == "" || host == "localhost" {
		return true
	}

	if hostname, err := os.Hostname(); err == nil && host == hostname {
		return true
	}

	var tlds = []string{
		"localhost",
		"local",
		"internal",
	}

	// check if the host is a local TLD
	for _, tld := range tlds {
		if strings.HasSuffix(host, "."+tld) {
			return true
		}
	}

	return false
}

func allowedHostsMiddleware(addr net.Addr) gin.HandlerFunc {
	return func(c *gin.Context) {
		if addr == nil {
			c.Next()
			return
		}

		if addr, err := netip.ParseAddrPort(addr.String()); err == nil && !addr.Addr().IsLoopback() {
			c.Next()
			return
		}

		host, _, err := net.SplitHostPort(c.Request.Host)
		if err != nil {
			host = c.Request.Host
		}

		if addr, err := netip.ParseAddr(host); err == nil {
			if addr.IsLoopback() || addr.IsPrivate() || addr.IsUnspecified() || isLocalIP(addr) {
				c.Next()
				return
			}
		}

		if allowedHost(host) {
			if c.Request.Method == http.MethodOptions {
				c.AbortWithStatus(http.StatusNoContent)
				return
			}

			c.Next()
			return
		}

		c.AbortWithStatus(http.StatusForbidden)
	}
}

func (s *Server) GenerateRoutes() http.Handler {
	config := cors.DefaultConfig()
	config.AllowWildcard = true
	config.AllowBrowserExtensions = true
	config.AllowHeaders = []string{"Authorization", "Content-Type", "User-Agent", "Accept", "X-Requested-With"}
	openAIProperties := []string{"lang", "package-version", "os", "arch", "runtime", "runtime-version", "async"}
	for _, prop := range openAIProperties {
		config.AllowHeaders = append(config.AllowHeaders, "x-stainless-"+prop)
	}
	config.AllowOrigins = envconfig.AllowOrigins

	r := gin.Default()
	r.Use(
		cors.New(config),
		allowedHostsMiddleware(s.addr),
	)

	r.POST("/api/pull", s.PullModelHandler)
	r.POST("/api/generate", s.GenerateHandler)
	r.POST("/api/chat", s.ChatHandler)
	r.POST("/api/embed", s.EmbedHandler)
	r.POST("/api/embeddings", s.EmbeddingsHandler)
	r.POST("/api/create", s.CreateModelHandler)
	r.POST("/api/push", s.PushModelHandler)
	r.POST("/api/copy", s.CopyModelHandler)
	r.DELETE("/api/delete", s.DeleteModelHandler)
	r.POST("/api/show", s.ShowModelHandler)
	r.POST("/api/blobs/:digest", s.CreateBlobHandler)
	r.HEAD("/api/blobs/:digest", s.HeadBlobHandler)
	r.GET("/api/ps", s.ProcessHandler)

	// Compatibility endpoints
	r.POST("/v1/chat/completions", openai.ChatMiddleware(), s.ChatHandler)
	r.POST("/v1/completions", openai.CompletionsMiddleware(), s.GenerateHandler)
	r.POST("/v1/embeddings", openai.EmbeddingsMiddleware(), s.EmbedHandler)
	r.GET("/v1/models", openai.ListMiddleware(), s.ListModelsHandler)
	r.GET("/v1/models/:model", openai.RetrieveMiddleware(), s.ShowModelHandler)

	for _, method := range []string{http.MethodGet, http.MethodHead} {
		r.Handle(method, "/", func(c *gin.Context) {
			c.String(http.StatusOK, "Ollama is running")
		})

		r.Handle(method, "/api/tags", s.ListModelsHandler)
		r.Handle(method, "/api/version", func(c *gin.Context) {
			c.JSON(http.StatusOK, gin.H{"version": version.Version})
		})
	}

	return r
}

func Serve(ln net.Listener) error {
	level := slog.LevelInfo
	if envconfig.Debug {
		level = slog.LevelDebug
	}

	slog.Info("server config", "env", envconfig.Values())
	handler := slog.NewTextHandler(os.Stderr, &slog.HandlerOptions{
		Level:     level,
		AddSource: true,
		ReplaceAttr: func(_ []string, attr slog.Attr) slog.Attr {
			if attr.Key == slog.SourceKey {
				source := attr.Value.Any().(*slog.Source)
				source.File = filepath.Base(source.File)
			}

			return attr
		},
	})

	slog.SetDefault(slog.New(handler))

	blobsDir, err := GetBlobsPath("")
	if err != nil {
		return err
	}
	if err := fixBlobs(blobsDir); err != nil {
		return err
	}

	if !envconfig.NoPrune {
		// clean up unused layers and manifests
		if err := PruneLayers(); err != nil {
			return err
		}

		manifestsPath, err := GetManifestPath()
		if err != nil {
			return err
		}

		if err := PruneDirectory(manifestsPath); err != nil {
			return err
		}
	}

	ctx, done := context.WithCancel(context.Background())
	schedCtx, schedDone := context.WithCancel(ctx)
	sched := InitScheduler(schedCtx)
	s := &Server{addr: ln.Addr(), sched: sched}

	http.Handle("/", s.GenerateRoutes())

	slog.Info(fmt.Sprintf("Listening on %s (version %s)", ln.Addr(), version.Version))
	srvr := &http.Server{
		// Use http.DefaultServeMux so we get net/http/pprof for
		// free.
		//
		// TODO(bmizerany): Decide if we want to make this
		// configurable so it is not exposed by default, or allow
		// users to bind it to a different port. This was a quick
		// and easy way to get pprof, but it may not be the best
		// way.
		Handler: nil,
	}

	// listen for a ctrl+c and stop any loaded llm
	signals := make(chan os.Signal, 1)
	signal.Notify(signals, syscall.SIGINT, syscall.SIGTERM)
	go func() {
		<-signals
		srvr.Close()
		schedDone()
		sched.unloadAllRunners()
		gpu.Cleanup()
		done()
	}()

	if err := llm.Init(); err != nil {
		return fmt.Errorf("unable to initialize llm library %w", err)
	}

	s.sched.Run(schedCtx)

	// At startup we retrieve GPU information so we can get log messages before loading a model
	// This will log warnings to the log in case we have problems with detected GPUs
	gpus := gpu.GetGPUInfo()
	gpus.LogDetails()

	err = srvr.Serve(ln)
	// If server is closed from the signal handler, wait for the ctx to be done
	// otherwise error out quickly
	if !errors.Is(err, http.ErrServerClosed) {
		return err
	}
	<-ctx.Done()
	return nil
}

func waitForStream(c *gin.Context, ch chan interface{}) {
	c.Header("Content-Type", "application/json")
	for resp := range ch {
		switch r := resp.(type) {
		case api.ProgressResponse:
			if r.Status == "success" {
				c.JSON(http.StatusOK, r)
				return
			}
		case gin.H:
			status, ok := r["status"].(int)
			if !ok {
				status = http.StatusInternalServerError
			}
			if errorMsg, ok := r["error"].(string); ok {
				c.JSON(status, gin.H{"error": errorMsg})
				return
			} else {
				c.JSON(status, gin.H{"error": "unexpected error format in progress response"})
				return
			}
		default:
			c.JSON(http.StatusInternalServerError, gin.H{"error": "unexpected progress response"})
			return
		}
	}
	c.JSON(http.StatusInternalServerError, gin.H{"error": "unexpected end of progress response"})
}

func streamResponse(c *gin.Context, ch chan any) {
	c.Header("Content-Type", "application/x-ndjson")
	c.Stream(func(w io.Writer) bool {
		val, ok := <-ch
		if !ok {
			return false
		}

		bts, err := json.Marshal(val)
		if err != nil {
			slog.Info(fmt.Sprintf("streamResponse: json.Marshal failed with %s", err))
			return false
		}

		// Delineate chunks with new-line delimiter
		bts = append(bts, '\n')
		if _, err := w.Write(bts); err != nil {
			slog.Info(fmt.Sprintf("streamResponse: w.Write failed with %s", err))
			return false
		}

		return true
	})
}

func (s *Server) ProcessHandler(c *gin.Context) {
	models := []api.ProcessModelResponse{}

	for _, v := range s.sched.loaded {
		model := v.model
		modelDetails := api.ModelDetails{
			Format:            model.Config.ModelFormat,
			Family:            model.Config.ModelFamily,
			Families:          model.Config.ModelFamilies,
			ParameterSize:     model.Config.ModelType,
			QuantizationLevel: model.Config.FileType,
		}

		mr := api.ProcessModelResponse{
			Model:     model.ShortName,
			Name:      model.ShortName,
			Size:      int64(v.estimatedTotal),
			SizeVRAM:  int64(v.estimatedVRAM),
			Digest:    model.Digest,
			Details:   modelDetails,
			ExpiresAt: v.expiresAt,
		}
		// The scheduler waits to set expiresAt, so if a model is loading it's
		// possible that it will be set to the unix epoch. For those cases, just
		// calculate the time w/ the sessionDuration instead.
		var epoch time.Time
		if v.expiresAt == epoch {
			mr.ExpiresAt = time.Now().Add(v.sessionDuration)
		}

		models = append(models, mr)
	}

	slices.SortStableFunc(models, func(i, j api.ProcessModelResponse) int {
		// longest duration remaining listed first
		return cmp.Compare(j.ExpiresAt.Unix(), i.ExpiresAt.Unix())
	})

	c.JSON(http.StatusOK, api.ProcessResponse{Models: models})
}

func (s *Server) ChatHandler(c *gin.Context) {
	checkpointStart := time.Now()

	var req api.ChatRequest
	if err := c.ShouldBindJSON(&req); errors.Is(err, io.EOF) {
		c.AbortWithStatusJSON(http.StatusBadRequest, gin.H{"error": "missing request body"})
		return
	} else if err != nil {
		c.AbortWithStatusJSON(http.StatusBadRequest, gin.H{"error": err.Error()})
		return
	}

	caps := []Capability{CapabilityCompletion}
	if len(req.Tools) > 0 {
		caps = append(caps, CapabilityTools)
	}

	r, m, opts, err := s.scheduleRunner(c.Request.Context(), req.Model, caps, req.Options, req.KeepAlive)
	if errors.Is(err, errCapabilityCompletion) {
		c.JSON(http.StatusBadRequest, gin.H{"error": fmt.Sprintf("%q does not support chat", req.Model)})
		return
	} else if err != nil {
		handleScheduleError(c, req.Model, err)
		return
	}

	checkpointLoaded := time.Now()

	if len(req.Messages) == 0 {
		c.JSON(http.StatusOK, api.ChatResponse{
			Model:      req.Model,
			CreatedAt:  time.Now().UTC(),
			Message:    api.Message{Role: "assistant"},
			Done:       true,
			DoneReason: "load",
		})
		return
	}

	if req.Messages[0].Role != "system" && m.System != "" {
		req.Messages = append([]api.Message{{Role: "system", Content: m.System}}, req.Messages...)
	}

	prompt, images, err := chatPrompt(c.Request.Context(), m, r.Tokenize, opts, req.Messages, req.Tools)
	if err != nil {
		c.JSON(http.StatusInternalServerError, gin.H{"error": err.Error()})
		return
	}

	slog.Debug("chat request", "images", len(images), "prompt", prompt)

	ch := make(chan any)
	go func() {
		defer close(ch)
		if err := r.Completion(c.Request.Context(), llm.CompletionRequest{
			Prompt:  prompt,
			Images:  images,
			Format:  req.Format,
			Options: opts,
		}, func(r llm.CompletionResponse) {
			res := api.ChatResponse{
				Model:      req.Model,
				CreatedAt:  time.Now().UTC(),
				Message:    api.Message{Role: "assistant", Content: r.Content},
				Done:       r.Done,
				DoneReason: r.DoneReason,
				Metrics: api.Metrics{
					PromptEvalCount:    r.PromptEvalCount,
					PromptEvalDuration: r.PromptEvalDuration,
					EvalCount:          r.EvalCount,
					EvalDuration:       r.EvalDuration,
				},
			}

			if r.Done {
				res.TotalDuration = time.Since(checkpointStart)
				res.LoadDuration = checkpointLoaded.Sub(checkpointStart)
			}

			ch <- res
		}); err != nil {
			ch <- gin.H{"error": err.Error()}
		}
	}()

	if req.Stream != nil && !*req.Stream {
		var resp api.ChatResponse
		var sb strings.Builder
		for rr := range ch {
			switch t := rr.(type) {
			case api.ChatResponse:
				sb.WriteString(t.Message.Content)
				resp = t
			case gin.H:
				msg, ok := t["error"].(string)
				if !ok {
					msg = "unexpected error format in response"
				}

				c.JSON(http.StatusInternalServerError, gin.H{"error": msg})
				return
			default:
				c.JSON(http.StatusInternalServerError, gin.H{"error": "unexpected response"})
				return
			}
		}

		resp.Message.Content = sb.String()

		if len(req.Tools) > 0 {
			if toolCalls, ok := m.parseToolCalls(sb.String()); ok {
				resp.Message.ToolCalls = toolCalls
				resp.Message.Content = ""
			}
		}

		c.JSON(http.StatusOK, resp)
		return
	}

	streamResponse(c, ch)
}

func handleScheduleError(c *gin.Context, name string, err error) {
	switch {
	case errors.Is(err, errCapabilities), errors.Is(err, errRequired):
		c.JSON(http.StatusBadRequest, gin.H{"error": err.Error()})
	case errors.Is(err, context.Canceled):
		c.JSON(499, gin.H{"error": "request canceled"})
	case errors.Is(err, ErrMaxQueue):
		c.JSON(http.StatusServiceUnavailable, gin.H{"error": err.Error()})
	case errors.Is(err, os.ErrNotExist):
		c.JSON(http.StatusNotFound, gin.H{"error": fmt.Sprintf("model %q not found, try pulling it first", name)})
	default:
		c.JSON(http.StatusInternalServerError, gin.H{"error": err.Error()})
	}
}<|MERGE_RESOLUTION|>--- conflicted
+++ resolved
@@ -378,21 +378,11 @@
 	}
 
 	resp := api.EmbedResponse{
-<<<<<<< HEAD
-		Model:      req.Model,
-		Embeddings: embeddings.Embedding,
-		Metrics: api.Metrics{
-			PromptEvalCount: embeddings.PromptEvalCount,
-			TotalDuration:   time.Since(checkpointStart),
-			LoadDuration:    checkpointLoaded.Sub(checkpointStart),
-		},
-=======
 		Model:           req.Model,
 		Embeddings:      embeddings.Embedding,
 		TotalDuration:   time.Since(checkpointStart),
 		LoadDuration:    checkpointLoaded.Sub(checkpointStart),
 		PromptEvalCount: embeddings.PromptEvalCount,
->>>>>>> 1b44d873
 	}
 	c.JSON(http.StatusOK, resp)
 }
