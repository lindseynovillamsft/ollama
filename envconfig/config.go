--- conflicted
+++ resolved
@@ -76,6 +76,9 @@
 		"app://*",
 		"file://*",
 		"tauri://*",
+		"chrome-extension://*",
+		"moz-extension://*",
+		"safari-web-extension://*",
 	)
 
 	return origins
@@ -163,21 +166,10 @@
 	HsaOverrideGfxVersion = String("HSA_OVERRIDE_GFX_VERSION")
 )
 
-<<<<<<< HEAD
-	AllowOrigins = append(AllowOrigins,
-		"app://*",
-		"file://*",
-		"tauri://*",
-		"chrome-extension://*",
-		"moz-extension://*",
-		"safari-web-extension://*",
-	)
-=======
 func RunnersDir() (p string) {
 	if p := Var("OLLAMA_RUNNERS_DIR"); p != "" {
 		return p
 	}
->>>>>>> 4221e398
 
 	if runtime.GOOS != "windows" {
 		return
