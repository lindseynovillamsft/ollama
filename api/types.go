--- conflicted
+++ resolved
@@ -43,196 +43,12 @@
 	Options map[string]interface{} `json:"options"`
 }
 
-// Options specfied in GenerateRequest, if you add a new option here add it to the API docs also
-type Options struct {
-	Runner
-
-	// Predict options used at runtime
-	NumKeep          int      `json:"num_keep,omitempty"`
-	Seed             int      `json:"seed,omitempty"`
-	NumPredict       int      `json:"num_predict,omitempty"`
-	TopK             int      `json:"top_k,omitempty"`
-	TopP             float32  `json:"top_p,omitempty"`
-	TFSZ             float32  `json:"tfs_z,omitempty"`
-	TypicalP         float32  `json:"typical_p,omitempty"`
-	RepeatLastN      int      `json:"repeat_last_n,omitempty"`
-	Temperature      float32  `json:"temperature,omitempty"`
-	RepeatPenalty    float32  `json:"repeat_penalty,omitempty"`
-	PresencePenalty  float32  `json:"presence_penalty,omitempty"`
-	FrequencyPenalty float32  `json:"frequency_penalty,omitempty"`
-	Mirostat         int      `json:"mirostat,omitempty"`
-	MirostatTau      float32  `json:"mirostat_tau,omitempty"`
-	MirostatEta      float32  `json:"mirostat_eta,omitempty"`
-	PenalizeNewline  bool     `json:"penalize_newline,omitempty"`
-	Stop             []string `json:"stop,omitempty"`
-}
-
-// Runner options which must be set when the model is loaded into memory
-type Runner struct {
-	UseNUMA            bool    `json:"numa,omitempty"`
-	NumCtx             int     `json:"num_ctx,omitempty"`
-	NumBatch           int     `json:"num_batch,omitempty"`
-	NumGQA             int     `json:"num_gqa,omitempty"`
-	NumGPU             int     `json:"num_gpu,omitempty"`
-	MainGPU            int     `json:"main_gpu,omitempty"`
-	LowVRAM            bool    `json:"low_vram,omitempty"`
-	F16KV              bool    `json:"f16_kv,omitempty"`
-	LogitsAll          bool    `json:"logits_all,omitempty"`
-	VocabOnly          bool    `json:"vocab_only,omitempty"`
-	UseMMap            bool    `json:"use_mmap,omitempty"`
-	UseMLock           bool    `json:"use_mlock,omitempty"`
-	EmbeddingOnly      bool    `json:"embedding_only,omitempty"`
-	RopeFrequencyBase  float32 `json:"rope_frequency_base,omitempty"`
-	RopeFrequencyScale float32 `json:"rope_frequency_scale,omitempty"`
-	NumThread          int     `json:"num_thread,omitempty"`
-}
-
-type EmbeddingRequest struct {
-	Model  string `json:"model"`
-	Prompt string `json:"prompt"`
-
-	Options map[string]interface{} `json:"options"`
-}
-
-type EmbeddingResponse struct {
-	Embedding []float64 `json:"embedding"`
-}
-
-type CreateRequest struct {
-	Name   string `json:"name"`
-	Path   string `json:"path"`
-	Stream *bool  `json:"stream,omitempty"`
-}
-
-type DeleteRequest struct {
-	Name string `json:"name"`
-}
-
-type ShowRequest struct {
-	Name string `json:"name"`
-}
-
-type ShowResponse struct {
-	License    string `json:"license,omitempty"`
-	Modelfile  string `json:"modelfile,omitempty"`
-	Parameters string `json:"parameters,omitempty"`
-	Template   string `json:"template,omitempty"`
-	System     string `json:"system,omitempty"`
-}
-
-type CopyRequest struct {
-	Source      string `json:"source"`
-	Destination string `json:"destination"`
-}
-
-type PullRequest struct {
-	Name     string `json:"name"`
-	Insecure bool   `json:"insecure,omitempty"`
-	Username string `json:"username"`
-	Password string `json:"password"`
-	Stream   *bool  `json:"stream,omitempty"`
-}
-
-type ProgressResponse struct {
-	Status    string `json:"status"`
-	Digest    string `json:"digest,omitempty"`
-	Total     int64  `json:"total,omitempty"`
-	Completed int64  `json:"completed,omitempty"`
-}
-
-type PushRequest struct {
-	Name     string `json:"name"`
-	Insecure bool   `json:"insecure,omitempty"`
-	Username string `json:"username"`
-	Password string `json:"password"`
-	Stream   *bool  `json:"stream,omitempty"`
-}
-
-type ListResponse struct {
-	Models []ModelResponse `json:"models"`
-}
-
-type ModelResponse struct {
-	Name       string    `json:"name"`
-	ModifiedAt time.Time `json:"modified_at"`
-	Size       int64     `json:"size"`
-	Digest     string    `json:"digest"`
-}
-
-type TokenResponse struct {
-	Token string `json:"token"`
-}
-
-type GenerateResponse struct {
-	Model     string    `json:"model"`
-	CreatedAt time.Time `json:"created_at"`
-	Response  string    `json:"response"`
-
-	Done    bool  `json:"done"`
-	Context []int `json:"context,omitempty"`
-
-	TotalDuration      time.Duration `json:"total_duration,omitempty"`
-	LoadDuration       time.Duration `json:"load_duration,omitempty"`
-	PromptEvalCount    int           `json:"prompt_eval_count,omitempty"`
-	PromptEvalDuration time.Duration `json:"prompt_eval_duration,omitempty"`
-	EvalCount          int           `json:"eval_count,omitempty"`
-	EvalDuration       time.Duration `json:"eval_duration,omitempty"`
-}
-
-func (r *GenerateResponse) Summary() {
-	if r.TotalDuration > 0 {
-		fmt.Fprintf(os.Stderr, "total duration:       %v\n", r.TotalDuration)
-	}
-
-	if r.LoadDuration > 0 {
-		fmt.Fprintf(os.Stderr, "load duration:        %v\n", r.LoadDuration)
-	}
-
-	if r.PromptEvalCount > 0 {
-		fmt.Fprintf(os.Stderr, "prompt eval count:    %d token(s)\n", r.PromptEvalCount)
-	}
-
-	if r.PromptEvalDuration > 0 {
-		fmt.Fprintf(os.Stderr, "prompt eval duration: %s\n", r.PromptEvalDuration)
-		fmt.Fprintf(os.Stderr, "prompt eval rate:     %.2f tokens/s\n", float64(r.PromptEvalCount)/r.PromptEvalDuration.Seconds())
-	}
-
-	if r.EvalCount > 0 {
-		fmt.Fprintf(os.Stderr, "eval count:           %d token(s)\n", r.EvalCount)
-	}
-
-	if r.EvalDuration > 0 {
-		fmt.Fprintf(os.Stderr, "eval duration:        %s\n", r.EvalDuration)
-		fmt.Fprintf(os.Stderr, "eval rate:            %.2f tokens/s\n", float64(r.EvalCount)/r.EvalDuration.Seconds())
-	}
-}
-
-<<<<<<< HEAD
-// Runner options which must be set when the model is loaded into memory
-type Runner struct {
-	UseNUMA            bool    `json:"numa,omitempty"`
-	NumCtx             int     `json:"num_ctx,omitempty"`
-	NumBatch           int     `json:"num_batch,omitempty"`
-	NumGQA             int     `json:"num_gqa,omitempty"`
-	NumGPU             int     `json:"num_gpu,omitempty"`
-	MainGPU            int     `json:"main_gpu,omitempty"`
-	LowVRAM            bool    `json:"low_vram,omitempty"`
-	F16KV              bool    `json:"f16_kv,omitempty"`
-	LogitsAll          bool    `json:"logits_all,omitempty"`
-	VocabOnly          bool    `json:"vocab_only,omitempty"`
-	UseMMap            bool    `json:"use_mmap,omitempty"`
-	UseMLock           bool    `json:"use_mlock,omitempty"`
-	EmbeddingOnly      bool    `json:"embedding_only,omitempty"`
-	RopeFrequencyBase  float32 `json:"rope_frequency_base,omitempty"`
-	RopeFrequencyScale float32 `json:"rope_frequency_scale,omitempty"`
-	NumThread          int     `json:"num_thread,omitempty"`
-}
-
 type ImageData struct {
 	Data string `json:"data"`
 	ID   int    `json:"id"`
 }
 
+// Options specfied in GenerateRequest, if you add a new option here add it to the API docs also
 type Options struct {
 	Runner
 
@@ -257,8 +73,146 @@
 	ImageData        []ImageData `json:"image_data,omitempty"`
 }
 
-=======
->>>>>>> cdddd3df
+// Runner options which must be set when the model is loaded into memory
+type Runner struct {
+	UseNUMA            bool    `json:"numa,omitempty"`
+	NumCtx             int     `json:"num_ctx,omitempty"`
+	NumBatch           int     `json:"num_batch,omitempty"`
+	NumGQA             int     `json:"num_gqa,omitempty"`
+	NumGPU             int     `json:"num_gpu,omitempty"`
+	MainGPU            int     `json:"main_gpu,omitempty"`
+	LowVRAM            bool    `json:"low_vram,omitempty"`
+	F16KV              bool    `json:"f16_kv,omitempty"`
+	LogitsAll          bool    `json:"logits_all,omitempty"`
+	VocabOnly          bool    `json:"vocab_only,omitempty"`
+	UseMMap            bool    `json:"use_mmap,omitempty"`
+	UseMLock           bool    `json:"use_mlock,omitempty"`
+	EmbeddingOnly      bool    `json:"embedding_only,omitempty"`
+	RopeFrequencyBase  float32 `json:"rope_frequency_base,omitempty"`
+	RopeFrequencyScale float32 `json:"rope_frequency_scale,omitempty"`
+	NumThread          int     `json:"num_thread,omitempty"`
+}
+
+type EmbeddingRequest struct {
+	Model  string `json:"model"`
+	Prompt string `json:"prompt"`
+
+	Options map[string]interface{} `json:"options"`
+}
+
+type EmbeddingResponse struct {
+	Embedding []float64 `json:"embedding"`
+}
+
+type CreateRequest struct {
+	Name   string `json:"name"`
+	Path   string `json:"path"`
+	Stream *bool  `json:"stream,omitempty"`
+}
+
+type DeleteRequest struct {
+	Name string `json:"name"`
+}
+
+type ShowRequest struct {
+	Name string `json:"name"`
+}
+
+type ShowResponse struct {
+	License    string `json:"license,omitempty"`
+	Modelfile  string `json:"modelfile,omitempty"`
+	Parameters string `json:"parameters,omitempty"`
+	Template   string `json:"template,omitempty"`
+	System     string `json:"system,omitempty"`
+}
+
+type CopyRequest struct {
+	Source      string `json:"source"`
+	Destination string `json:"destination"`
+}
+
+type PullRequest struct {
+	Name     string `json:"name"`
+	Insecure bool   `json:"insecure,omitempty"`
+	Username string `json:"username"`
+	Password string `json:"password"`
+	Stream   *bool  `json:"stream,omitempty"`
+}
+
+type ProgressResponse struct {
+	Status    string `json:"status"`
+	Digest    string `json:"digest,omitempty"`
+	Total     int64  `json:"total,omitempty"`
+	Completed int64  `json:"completed,omitempty"`
+}
+
+type PushRequest struct {
+	Name     string `json:"name"`
+	Insecure bool   `json:"insecure,omitempty"`
+	Username string `json:"username"`
+	Password string `json:"password"`
+	Stream   *bool  `json:"stream,omitempty"`
+}
+
+type ListResponse struct {
+	Models []ModelResponse `json:"models"`
+}
+
+type ModelResponse struct {
+	Name       string    `json:"name"`
+	ModifiedAt time.Time `json:"modified_at"`
+	Size       int64     `json:"size"`
+	Digest     string    `json:"digest"`
+}
+
+type TokenResponse struct {
+	Token string `json:"token"`
+}
+
+type GenerateResponse struct {
+	Model     string    `json:"model"`
+	CreatedAt time.Time `json:"created_at"`
+	Response  string    `json:"response"`
+
+	Done    bool  `json:"done"`
+	Context []int `json:"context,omitempty"`
+
+	TotalDuration      time.Duration `json:"total_duration,omitempty"`
+	LoadDuration       time.Duration `json:"load_duration,omitempty"`
+	PromptEvalCount    int           `json:"prompt_eval_count,omitempty"`
+	PromptEvalDuration time.Duration `json:"prompt_eval_duration,omitempty"`
+	EvalCount          int           `json:"eval_count,omitempty"`
+	EvalDuration       time.Duration `json:"eval_duration,omitempty"`
+}
+
+func (r *GenerateResponse) Summary() {
+	if r.TotalDuration > 0 {
+		fmt.Fprintf(os.Stderr, "total duration:       %v\n", r.TotalDuration)
+	}
+
+	if r.LoadDuration > 0 {
+		fmt.Fprintf(os.Stderr, "load duration:        %v\n", r.LoadDuration)
+	}
+
+	if r.PromptEvalCount > 0 {
+		fmt.Fprintf(os.Stderr, "prompt eval count:    %d token(s)\n", r.PromptEvalCount)
+	}
+
+	if r.PromptEvalDuration > 0 {
+		fmt.Fprintf(os.Stderr, "prompt eval duration: %s\n", r.PromptEvalDuration)
+		fmt.Fprintf(os.Stderr, "prompt eval rate:     %.2f tokens/s\n", float64(r.PromptEvalCount)/r.PromptEvalDuration.Seconds())
+	}
+
+	if r.EvalCount > 0 {
+		fmt.Fprintf(os.Stderr, "eval count:           %d token(s)\n", r.EvalCount)
+	}
+
+	if r.EvalDuration > 0 {
+		fmt.Fprintf(os.Stderr, "eval duration:        %s\n", r.EvalDuration)
+		fmt.Fprintf(os.Stderr, "eval rate:            %.2f tokens/s\n", float64(r.EvalCount)/r.EvalDuration.Seconds())
+	}
+}
+
 var ErrInvalidOpts = fmt.Errorf("invalid options")
 
 func (opts *Options) FromMap(m map[string]interface{}) error {
