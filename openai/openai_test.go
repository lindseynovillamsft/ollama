--- conflicted
+++ resolved
@@ -69,98 +69,11 @@
 				}
 			},
 		},
-		{
-<<<<<<< HEAD
-			Name:     "chat handler with image content",
-			Method:   http.MethodPost,
-			Path:     "/api/chat",
-			TestPath: "/api/chat",
-			Handler:  ChatMiddleware,
-			Endpoint: func(c *gin.Context) {
-				var chatReq api.ChatRequest
-				if err := c.ShouldBindJSON(&chatReq); err != nil {
-					c.JSON(http.StatusBadRequest, gin.H{"error": "invalid request"})
-					return
-				}
-
-				userMessage := chatReq.Messages[0].Content
-				userImage := chatReq.Messages[0].Images[0]
-				var assistantMessage string
-
-				img, err := base64.StdEncoding.DecodeString(imageEncoding)
-				if err != nil {
-					c.JSON(http.StatusBadRequest, gin.H{"error": "invalid request"})
-					return
-				}
-
-				switch userMessage {
-				case "Hello":
-					if bytes.Equal(img, userImage) {
-						assistantMessage = "Hello! Nice image."
-					} else {
-						assistantMessage = "Hello! No image."
-					}
-				default:
-					assistantMessage = "I'm not sure how to respond to that."
-				}
-
-				c.JSON(http.StatusOK, api.ChatResponse{
-					Message: api.Message{
-						Role:    "assistant",
-						Content: assistantMessage,
-					},
-				})
-			},
-			Setup: func(t *testing.T, req *http.Request) {
-				body := ChatCompletionRequest{
-					Model: "test-model",
-					Messages: []Message{
-						{
-							Role: "user", Content: []map[string]any{
-								{"type": "text", "text": "Hello"},
-								{"type": "image_url", "image_url": map[string]string{"url": imageEncoding}},
-							},
-						},
-					},
-				}
-
-				bodyBytes, _ := json.Marshal(body)
-
-				req.Body = io.NopCloser(bytes.NewReader(bodyBytes))
-				req.Header.Set("Content-Type", "application/json")
-			},
-			Expected: func(t *testing.T, resp *httptest.ResponseRecorder) {
-				var chatResp ChatCompletion
-				if err := json.NewDecoder(resp.Body).Decode(&chatResp); err != nil {
-					t.Fatal(err)
-				}
-
-				if chatResp.Object != "chat.completion" {
-					t.Fatalf("expected chat.completion, got %s", chatResp.Object)
-				}
-
-				if chatResp.Choices[0].Message.Content != "Hello! Nice image." {
-					t.Fatalf("expected Hello! Nice image., got %s", chatResp.Choices[0].Message.Content)
-				}
-			},
-		},
-		{
-			Name:     "completions handler",
-			Method:   http.MethodPost,
-			Path:     "/api/generate",
-			TestPath: "/api/generate",
-			Handler:  CompletionsMiddleware,
-			Endpoint: func(c *gin.Context) {
-				c.JSON(http.StatusOK, api.GenerateResponse{
-					Response: "Hello!",
-				})
-			},
-=======
+    {
 			Name:    "completions handler",
 			Method:  http.MethodPost,
 			Path:    "/api/generate",
 			Handler: CompletionsMiddleware,
->>>>>>> 4918fae5
 			Setup: func(t *testing.T, req *http.Request) {
 				temp := float32(0.8)
 				body := CompletionRequest{
