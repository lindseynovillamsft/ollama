--- conflicted
+++ resolved
@@ -456,35 +456,7 @@
 	}
 }
 
-<<<<<<< HEAD
-type PredictRequest struct {
-	Stream           bool            `json:"stream"`
-	NPredict         int             `json:"n_predict,omitempty"`
-	TopK             int             `json:"top_k,omitempty"`
-	TopP             float32         `json:"top_p,omitempty"`
-	TfsZ             float32         `json:"tfs_z,omitempty"`
-	TypicalP         float32         `json:"typical_p,omitempty"`
-	RepeatLastN      int             `json:"repeat_last_n,omitempty"`
-	Temperature      float32         `json:"temperature,omitempty"`
-	RepeatPenalty    float32         `json:"repeat_penalty,omitempty"`
-	PresencePenalty  float32         `json:"presence_penalty,omitempty"`
-	FrequencyPenalty float32         `json:"frequency_penalty,omitempty"`
-	Mirostat         int             `json:"mirostat,omitempty"`
-	MirostatTau      float32         `json:"mirostat_tau,omitempty"`
-	MirostatEta      float32         `json:"mirostat_eta,omitempty"`
-	Grammar          string          `json:"grammar,omitempty"`
-	PenalizeNl       bool            `json:"penalize_nl,omitempty"`
-	NKeep            int             `json:"n_keep,omitempty"`
-	Seed             int             `json:"seed,omitempty"`
-	Prompt           string          `json:"prompt,omitempty"`
-	NProbs           int             `json:"n_probs,omitempty"`
-	LogitBias        map[int]float32 `json:"logit_bias,omitempty"`
-	IgnoreEos        bool            `json:"ignore_eos,omitempty"`
-	Stop             []string        `json:"stop,omitempty"`
-}
-=======
 const maxBufferSize = 512 * format.KiloByte
->>>>>>> 08b0e04f
 
 func (llm *llama) Predict(ctx context.Context, prevContext []int, prompt string, fn func(api.GenerateResponse)) error {
 	prevConvo, err := llm.Decode(ctx, prevContext)
@@ -496,46 +468,6 @@
 	nextContext.WriteString(prevConvo)
 	nextContext.WriteString(prompt)
 
-<<<<<<< HEAD
-	endpoint := fmt.Sprintf("http://127.0.0.1:%d/completion", llm.Port)
-	predReq := PredictRequest{
-		Prompt:           nextContext.String(),
-		Stream:           true,
-		NPredict:         llm.NumPredict,
-		NKeep:            llm.NumKeep,
-		Temperature:      llm.Temperature,
-		TopK:             llm.TopK,
-		TopP:             llm.TopP,
-		TfsZ:             llm.TFSZ,
-		TypicalP:         llm.TypicalP,
-		RepeatLastN:      llm.RepeatLastN,
-		RepeatPenalty:    llm.RepeatPenalty,
-		PresencePenalty:  llm.PresencePenalty,
-		FrequencyPenalty: llm.FrequencyPenalty,
-		Mirostat:         llm.Mirostat,
-		MirostatTau:      llm.MirostatTau,
-		MirostatEta:      llm.MirostatEta,
-		Grammar:          llm.Grammar,
-		PenalizeNl:       llm.PenalizeNewline,
-		Stop:             llm.Stop,
-	}
-
-	// if json schema is provided, convert it to a grammar
-	if llm.Schema != "" {
-		if llm.Grammar != "" {
-			return fmt.Errorf("cannot use both a grammar and a json schema, please provide only one")
-		}
-		grammar, err := format.SchemaToGrammar(llm.Schema, nil)
-		if err != nil {
-			return fmt.Errorf("error converting json schema to grammar: %v", err)
-		}
-		predReq.Grammar = grammar
-	}
-
-	data, err := json.Marshal(predReq)
-	if err != nil {
-		return fmt.Errorf("error marshaling data: %v", err)
-=======
 	request := map[string]any{
 		"prompt":            nextContext.String(),
 		"stream":            true,
@@ -556,6 +488,19 @@
 		"penalize_nl":       llm.PenalizeNewline,
 		"seed":              llm.Seed,
 		"stop":              llm.Stop,
+    "grammar":           llm.Grammar,
+	}
+    
+  // If json schema is provided, convert it to a grammar
+	if llm.Schema != "" {
+		if llm.Grammar != "" {
+			return fmt.Errorf("cannot use both a grammar and a json schema, please provide only one")
+		}
+		grammar, err := format.SchemaToGrammar(llm.Schema, nil)
+		if err != nil {
+			return fmt.Errorf("error converting json schema to grammar: %v", err)
+		}
+		request.grammar = grammar
 	}
 
 	// Handling JSON marshaling with special characters unescaped.
@@ -565,7 +510,6 @@
 
 	if err := enc.Encode(request); err != nil {
 		return fmt.Errorf("failed to marshal data: %v", err)
->>>>>>> 08b0e04f
 	}
 
 	endpoint := fmt.Sprintf("http://127.0.0.1:%d/completion", llm.Port)
