--- conflicted
+++ resolved
@@ -10,7 +10,7 @@
 	"strconv"
 	"strings"
 
-	"github.com/ollama/ollama/format"
+	"github.com/uppercaveman/ollama-server/format"
 )
 
 const (
@@ -103,12 +103,7 @@
 			if !slices.Contains[[]string, string](supported, gfx) {
 				slog.Warn("amdgpu is not supported", "gpu", i, "gpu_type", gfx, "library", libDir, "supported_types", supported)
 				// TODO - consider discrete markdown just for ROCM troubleshooting?
-<<<<<<< HEAD
 				slog.Warn("See https://github.com/uppercaveman/ollama-server/blob/main/docs/troubleshooting.md for HSA_OVERRIDE_GFX_VERSION usage")
-				skip[i] = struct{}{}
-=======
-				slog.Warn("See https://github.com/ollama/ollama/blob/main/docs/troubleshooting.md for HSA_OVERRIDE_GFX_VERSION usage")
->>>>>>> 4dc4f1be
 				continue
 			} else {
 				slog.Info("amdgpu is supported", "gpu", i, "gpu_type", gfx)
