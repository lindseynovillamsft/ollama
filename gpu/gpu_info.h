--- conflicted
+++ resolved
@@ -61,11 +61,8 @@
 #endif
 
 #include "gpu_info_cudart.h"
-<<<<<<< HEAD
+#include "gpu_info_nvcuda.h"
 #include "gpu_info_oneapi.h"
-=======
-#include "gpu_info_nvcuda.h"
->>>>>>> 84ed77cb
 
 #endif  // __GPU_INFO_H__
 #endif  // __APPLE__