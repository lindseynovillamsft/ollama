--- conflicted
+++ resolved
@@ -24,14 +24,9 @@
 )
 
 type handles struct {
-<<<<<<< HEAD
-	nvml   *C.nvml_handle_t
-	cudart *C.cudart_handle_t
-	oneapi *C.oneapi_handle_t
-=======
 	deviceCount int
-	cudart      *C.cudart_handle_t
->>>>>>> 790cf34d
+	cudart      *C.cudart_ha
+	oneapi      *C.oneapi_handle_t
 }
 
 const (
@@ -86,13 +81,7 @@
 
 	// TODO - if the ollama build is CPU only, don't do these checks as they're irrelevant and confusing
 
-<<<<<<< HEAD
-	gpuHandles := &handles{nil, nil, nil}
-	var nvmlMgmtName string
-	var nvmlMgmtPatterns []string
-=======
 	gpuHandles := &handles{}
->>>>>>> 790cf34d
 	var cudartMgmtName string
 	var cudartMgmtPatterns []string
 	var oneapiMgmtName string
@@ -185,39 +174,9 @@
 			C.free(unsafe.Pointer(memInfo.err))
 			continue
 		}
-<<<<<<< HEAD
-	} else if gpuHandles.oneapi != nil && (cpuVariant != "" || runtime.GOARCH != "amd64") {
-		C.oneapi_check_vram(*gpuHandles.oneapi, &memInfo)
-		if memInfo.err != nil {
-			slog.Info(fmt.Sprintf("error looking up OneAPI GPU memory: %s", C.GoString(memInfo.err)))
-			C.free(unsafe.Pointer(memInfo.err))
-		} else if memInfo.igpu_index >= 0 && memInfo.count == 1 {
-			// Only one GPU detected and it appears to be an integrated GPU - skip it
-			slog.Info("OneAPI unsupported integrated GPU detected")
-		} else if memInfo.count > 0 {
-			if memInfo.igpu_index >= 0 {
-				// We have multiple GPUs reported, and one of them is an integrated GPU
-				// so we have to set the env var to bypass it
-				// If the user has specified their own SYCL_DEVICE_ALLOWLIST, don't clobber it
-				val := os.Getenv("SYCL_DEVICE_ALLOWLIST")
-				if val == "" {
-					val = "DeviceType:gpu"
-					os.Setenv("SYCL_DEVICE_ALLOWLIST", val)
-				}
-				slog.Info(fmt.Sprintf("oneAPI integrated GPU detected - SYCL_DEVICE_ALLOWLIST=%s", val))
-			}
-			resp.Library = "oneapi"
-		}
-	} else {
-		AMDGetGPUInfo(&resp)
-		if resp.Library != "" {
-			resp.MinimumMemory = rocmMinimumMemory
-			return resp
-=======
 		if memInfo.major < CudaComputeMin[0] || (memInfo.major == CudaComputeMin[0] && memInfo.minor < CudaComputeMin[1]) {
 			slog.Info(fmt.Sprintf("[%d] CUDA GPU is too old. Compute Capability detected: %d.%d", i, memInfo.major, memInfo.minor))
 			continue
->>>>>>> 790cf34d
 		}
 		gpuInfo.TotalMemory = uint64(memInfo.total)
 		gpuInfo.FreeMemory = uint64(memInfo.free)
@@ -267,27 +226,6 @@
 	return ret, nil
 }
 
-<<<<<<< HEAD
-func CheckVRAM() (uint64, error) {
-	userLimit := os.Getenv("OLLAMA_MAX_VRAM")
-	if userLimit != "" {
-		avail, err := strconv.ParseInt(userLimit, 10, 64)
-		if err != nil {
-			return 0, fmt.Errorf("Invalid OLLAMA_MAX_VRAM setting %s: %s", userLimit, err)
-		}
-		slog.Info(fmt.Sprintf("user override OLLAMA_MAX_VRAM=%d", avail))
-		return uint64(avail), nil
-	}
-	gpuInfo := GetGPUInfo()
-	if gpuInfo.FreeMemory > 0 && (gpuInfo.Library == "cuda" || gpuInfo.Library == "rocm" || gpuInfo.Library == "oneapi") {
-		return gpuInfo.FreeMemory, nil
-	}
-
-	return 0, fmt.Errorf("no GPU detected") // TODO - better handling of CPU based memory determiniation
-}
-
-=======
->>>>>>> 790cf34d
 func FindGPULibs(baseLibName string, patterns []string) []string {
 	// Multiple GPU libraries may exist, and some may not work, so keep trying until we exhaust them
 	var ldPaths []string
