<div align="center">
  <picture>
    <source media="(prefers-color-scheme: dark)" height="200px" srcset="https://github.com/jmorganca/ollama/assets/3325447/56ea1849-1284-4645-8970-956de6e51c3c">
    <img alt="logo" height="200px" src="https://github.com/jmorganca/ollama/assets/3325447/0d0b44e2-8f4a-4e99-9b52-a5c1c741c8f7">
  </picture>
</div>

# Ollama

[![Discord](https://dcbadge.vercel.app/api/server/ollama?style=flat&compact=true)](https://discord.gg/ollama)

Run, create, and share large language models (LLMs).

<<<<<<< HEAD
## 💾 Download
=======
> Note: Ollama is in early preview. Please report any issues you find.

## Download
>>>>>>> f58caa5a

- [Download](https://ollama.ai/download) for macOS
- Download for Windows and Linux (coming soon)
- Build [from source](#building)

## 🚀 Quickstart

To run and chat with [Llama 2](https://ai.meta.com/llama), the new model by Meta:

```
ollama run llama2
```

## 📚 Model library

`ollama` includes a library of open-source models:

| Model                    | Parameters | Size  | Download                        |
| ------------------------ | ---------- | ----- | ------------------------------- |
| Llama2                   | 7B         | 3.8GB | `ollama pull llama2`            |
| Llama2 13B               | 13B        | 7.3GB | `ollama pull llama2:13b`        |
| Llama2 70B               | 70B        | 39GB  | `ollama pull llama2:70b`        |
| Llama2 Uncensored        | 7B         | 3.8GB | `ollama pull llama2-uncensored` |
| Orca Mini                | 3B         | 1.9GB | `ollama pull orca`              |
| Vicuna                   | 7B         | 3.8GB | `ollama pull vicuna`            |
| Nous-Hermes              | 13B        | 7.3GB | `ollama pull nous-hermes`       |
| Wizard Vicuna Uncensored | 13B        | 7.3GB | `ollama pull wizard-vicuna`     |

> Note: You should have at least 8 GB of RAM to run the 3B models, 16 GB to run the 7B models, and 32 GB to run the 13B models.

## 🧐 Examples

### Run a model

```
ollama run llama2
>>> hi
Hello! How can I help you today?
```

### Create a custom model

Pull a base model:

```
ollama pull llama2
```

> To update a model to the latest version, run `ollama pull llama2` again. The model will be updated (if necessary).

Create a `Modelfile`:

```
FROM llama2

# set the temperature to 1 [higher is more creative, lower is more coherent]
PARAMETER temperature 1

# set the system prompt
SYSTEM """
You are Mario from Super Mario Bros. Answer as Mario, the assistant, only.
"""
```

Next, create and run the model:

```
ollama create mario -f ./Modelfile
ollama run mario
>>> hi
Hello! It's your friend Mario.
```

For more examples, see the [examples](./examples) directory.

For more information on creating a Modelfile, see the [Modelfile](./docs/modelfile.md) documentation.

### Pull a model from the registry

```
ollama pull orca
```

### Listing local models

```
ollama list
```

## 📦 Model packages

### Overview

Ollama bundles model weights, configuration, and data into a single package, defined by a [Modelfile](./docs/modelfile.md).

<picture>
  <source media="(prefers-color-scheme: dark)" height="480" srcset="https://github.com/jmorganca/ollama/assets/251292/2fd96b5f-191b-45c1-9668-941cfad4eb70">
  <img alt="logo" height="480" src="https://github.com/jmorganca/ollama/assets/251292/2fd96b5f-191b-45c1-9668-941cfad4eb70">
</picture>

## 🚧 Building

```
go build .
```

To run it start the server:

```
./ollama serve &
```
> Important note: To run the server in the background, you either want to execute the command above OR run the `Ollama.app`. It is ***NOT*** necessary to run the above command when you're running the app. On macOS, when the app is running, you will notice the lil' woolly lama next to your clock. Do not run both.

Finally, run a model!

```
./ollama run llama2
```

## 🗄️ Logging

- When you run the server using the `Ollama.app`, logs are stored in: `~/.ollama/logs/server.log` and `~/.ollama/logs/server1.log` (and so forth).
- When you run the server using `./ollama serve`, logs are printed to stdout and stderr.

## REST API

> See the [API documentation](./docs/api.md) for all endpoints.

Ollama has an API for running and managing models. For example to generate text from a model:

```
curl -X POST http://localhost:11434/api/generate -d '{
  "model": "llama2",
  "prompt":"Why is the sky blue?"
}'
```

<<<<<<< HEAD
<hr/>

> The Rest API is currently designed to work on localhost (since CORS is implemented for localhost only).
> However, you can change the host and port by using the environment variables: `OLLAMA_HOST` and `OLLAMA_PORT`.
> Example: `OLLAMA_HOST=127.0.0.1 OLLAMA_PORT=11435 ollama serve`.
> Important note: The API server is ***unencrypted***! So if you want to access the REST API remotely, consider using an SSH-tunnel. In no case you want to publicly expose the HTTP API.
> For developers: If you run into issues with CORS, you can disable it by starting Google Chrome with the `--disable-web-security` flag (if you are not a developer, this is not for you).

<hr/>

## 😍 Projects built with Ollama
=======
## Tools using Ollama
>>>>>>> f58caa5a

- [LangChain](https://js.langchain.com/docs/use_cases/question_answering/local_retrieval_qa) integration - Set up all local, JS-based retrival + QA over docs in 5 minutes.
- [Continue](https://github.com/continuedev/continue) - embeds Ollama inside Visual Studio Code. The extension lets you highlight code to add to the prompt, ask questions in the sidebar, and generate code inline.
- [Discord AI Bot](https://github.com/mekb-turtle/discord-ai-bot) - interact with Ollama as a chatbot on Discord.
- [Raycast Ollama](https://github.com/MassimilianoPasquini97/raycast_ollama) - Raycast extension to use Ollama for local llama inference on Raycast.
- [Simple HTML UI for Ollama](https://github.com/rtcfirefly/ollama-ui)<|MERGE_RESOLUTION|>--- conflicted
+++ resolved
@@ -11,13 +11,9 @@
 
 Run, create, and share large language models (LLMs).
 
-<<<<<<< HEAD
-## 💾 Download
-=======
 > Note: Ollama is in early preview. Please report any issues you find.
 
-## Download
->>>>>>> f58caa5a
+## 💾 Download
 
 - [Download](https://ollama.ai/download) for macOS
 - Download for Windows and Linux (coming soon)
@@ -155,7 +151,6 @@
 }'
 ```
 
-<<<<<<< HEAD
 <hr/>
 
 > The Rest API is currently designed to work on localhost (since CORS is implemented for localhost only).
@@ -166,10 +161,7 @@
 
 <hr/>
 
-## 😍 Projects built with Ollama
-=======
-## Tools using Ollama
->>>>>>> f58caa5a
+## 😍 Tools using Ollama
 
 - [LangChain](https://js.langchain.com/docs/use_cases/question_answering/local_retrieval_qa) integration - Set up all local, JS-based retrival + QA over docs in 5 minutes.
 - [Continue](https://github.com/continuedev/continue) - embeds Ollama inside Visual Studio Code. The extension lets you highlight code to add to the prompt, ask questions in the sidebar, and generate code inline.
