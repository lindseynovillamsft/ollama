<div align="center">
 <img alt="ollama" height="200px" src="https://github.com/ollama/ollama/assets/3325447/0d0b44e2-8f4a-4e99-9b52-a5c1c741c8f7">
</div>

# Ollama

[![Discord](https://dcbadge.vercel.app/api/server/ollama?style=flat&compact=true)](https://discord.gg/ollama)

Get up and running with large language models.

### macOS

[Download](https://ollama.com/download/Ollama-darwin.zip)

### Windows preview

[Download](https://ollama.com/download/OllamaSetup.exe)

### Linux

```
curl -fsSL https://ollama.com/install.sh | sh
```

[Manual install instructions](https://github.com/ollama/ollama/blob/main/docs/linux.md)

### Docker

The official [Ollama Docker image](https://hub.docker.com/r/ollama/ollama) `ollama/ollama` is available on Docker Hub.

### Libraries

- [ollama-python](https://github.com/ollama/ollama-python)
- [ollama-js](https://github.com/ollama/ollama-js)

## Quickstart

To run and chat with [Llama 3](https://ollama.com/library/llama3):

```
ollama run llama3
```

## Model library

Ollama supports a list of models available on [ollama.com/library](https://ollama.com/library 'ollama model library')

Here are some example models that can be downloaded:

| Model              | Parameters | Size  | Download                       |
| ------------------ | ---------- | ----- | ------------------------------ |
| Llama 3            | 8B         | 4.7GB | `ollama run llama3`            |
| Llama 3            | 70B        | 40GB  | `ollama run llama3:70b`        |
| Phi 3 Mini         | 3.8B       | 2.3GB | `ollama run phi3`              |
| Phi 3 Medium       | 14B        | 7.9GB | `ollama run phi3:medium`       |
| Gemma 2            | 9B         | 5.5GB | `ollama run gemma2`            |
| Gemma 2            | 27B        | 16GB  | `ollama run gemma2:27b`        |
| Mistral            | 7B         | 4.1GB | `ollama run mistral`           |
| Moondream 2        | 1.4B       | 829MB | `ollama run moondream`         |
| Neural Chat        | 7B         | 4.1GB | `ollama run neural-chat`       |
| Starling           | 7B         | 4.1GB | `ollama run starling-lm`       |
| Code Llama         | 7B         | 3.8GB | `ollama run codellama`         |
| Llama 2 Uncensored | 7B         | 3.8GB | `ollama run llama2-uncensored` |
| LLaVA              | 7B         | 4.5GB | `ollama run llava`             |
| Solar              | 10.7B      | 6.1GB | `ollama run solar`             |

> Note: You should have at least 8 GB of RAM available to run the 7B models, 16 GB to run the 13B models, and 32 GB to run the 33B models.

## Customize a model

### Import from GGUF

Ollama supports importing GGUF models in the Modelfile:

1. Create a file named `Modelfile`, with a `FROM` instruction with the local filepath to the model you want to import.

   ```
   FROM ./vicuna-33b.Q4_0.gguf
   ```

2. Create the model in Ollama

   ```
   ollama create example -f Modelfile
   ```

3. Run the model

   ```
   ollama run example
   ```

### Import from PyTorch or Safetensors

See the [guide](docs/import.md) on importing models for more information.

### Customize a prompt

Models from the Ollama library can be customized with a prompt. For example, to customize the `llama3` model:

```
ollama pull llama3
```

Create a `Modelfile`:

```
FROM llama3

# set the temperature to 1 [higher is more creative, lower is more coherent]
PARAMETER temperature 1

# set the system message
SYSTEM """
You are Mario from Super Mario Bros. Answer as Mario, the assistant, only.
"""
```

Next, create and run the model:

```
ollama create mario -f ./Modelfile
ollama run mario
>>> hi
Hello! It's your friend Mario.
```

For more examples, see the [examples](examples) directory. For more information on working with a Modelfile, see the [Modelfile](docs/modelfile.md) documentation.

## CLI Reference

### Create a model

`ollama create` is used to create a model from a Modelfile.

```
ollama create mymodel -f ./Modelfile
```

### Pull a model

```
ollama pull llama3
```

> This command can also be used to update a local model. Only the diff will be pulled.

### Remove a model

```
ollama rm llama3
```

### Copy a model

```
ollama cp llama3 my-model
```

### Multiline input

For multiline input, you can wrap text with `"""`:

```
>>> """Hello,
... world!
... """
I'm a basic program that prints the famous "Hello, world!" message to the console.
```

### Multimodal models

```
>>> What's in this image? /Users/jmorgan/Desktop/smile.png
The image features a yellow smiley face, which is likely the central focus of the picture.
```

### Pass the prompt as an argument

```
$ ollama run llama3 "Summarize this file: $(cat README.md)"
 Ollama is a lightweight, extensible framework for building and running language models on the local machine. It provides a simple API for creating, running, and managing models, as well as a library of pre-built models that can be easily used in a variety of applications.
```

### Show model information

```
ollama show llama3
```

### List models on your computer

```
ollama list
```

### Start Ollama

`ollama serve` is used when you want to start ollama without running the desktop application.

## Building

See the [developer guide](https://github.com/ollama/ollama/blob/main/docs/development.md)

### Running local builds

Next, start the server:

```
./ollama serve
```

Finally, in a separate shell, run a model:

```
./ollama run llama3
```

## REST API

Ollama has a REST API for running and managing models.

### Generate a response

```
curl http://localhost:11434/api/generate -d '{
  "model": "llama3",
  "prompt":"Why is the sky blue?"
}'
```

### Chat with a model

```
curl http://localhost:11434/api/chat -d '{
  "model": "llama3",
  "messages": [
    { "role": "user", "content": "why is the sky blue?" }
  ]
}'
```

See the [API documentation](./docs/api.md) for all endpoints.

## Community Integrations

### Web & Desktop

- [Open WebUI](https://github.com/open-webui/open-webui)
- [Enchanted (macOS native)](https://github.com/AugustDev/enchanted)
- [Hollama](https://github.com/fmaclen/hollama)
- [Lollms-Webui](https://github.com/ParisNeo/lollms-webui)
- [LibreChat](https://github.com/danny-avila/LibreChat)
- [Bionic GPT](https://github.com/bionic-gpt/bionic-gpt)
- [HTML UI](https://github.com/rtcfirefly/ollama-ui)
- [Saddle](https://github.com/jikkuatwork/saddle)
- [Chatbot UI](https://github.com/ivanfioravanti/chatbot-ollama)
- [Chatbot UI v2](https://github.com/mckaywrigley/chatbot-ui)
- [Typescript UI](https://github.com/ollama-interface/Ollama-Gui?tab=readme-ov-file)
- [Minimalistic React UI for Ollama Models](https://github.com/richawo/minimal-llm-ui)
- [Ollamac](https://github.com/kevinhermawan/Ollamac)
- [big-AGI](https://github.com/enricoros/big-AGI/blob/main/docs/config-local-ollama.md)
- [Cheshire Cat assistant framework](https://github.com/cheshire-cat-ai/core)
- [Amica](https://github.com/semperai/amica)
- [chatd](https://github.com/BruceMacD/chatd)
- [Ollama-SwiftUI](https://github.com/kghandour/Ollama-SwiftUI)
- [Dify.AI](https://github.com/langgenius/dify)
- [MindMac](https://mindmac.app)
- [NextJS Web Interface for Ollama](https://github.com/jakobhoeg/nextjs-ollama-llm-ui)
- [Msty](https://msty.app)
- [Chatbox](https://github.com/Bin-Huang/Chatbox)
- [WinForm Ollama Copilot](https://github.com/tgraupmann/WinForm_Ollama_Copilot)
- [NextChat](https://github.com/ChatGPTNextWeb/ChatGPT-Next-Web) with [Get Started Doc](https://docs.nextchat.dev/models/ollama)
- [Alpaca WebUI](https://github.com/mmo80/alpaca-webui)
- [OllamaGUI](https://github.com/enoch1118/ollamaGUI)
- [OpenAOE](https://github.com/InternLM/OpenAOE)
- [Odin Runes](https://github.com/leonid20000/OdinRunes)
- [LLM-X](https://github.com/mrdjohnson/llm-x) (Progressive Web App)
- [AnythingLLM (Docker + MacOs/Windows/Linux native app)](https://github.com/Mintplex-Labs/anything-llm)
- [Ollama Basic Chat: Uses HyperDiv Reactive UI](https://github.com/rapidarchitect/ollama_basic_chat)
- [Ollama-chats RPG](https://github.com/drazdra/ollama-chats)
- [QA-Pilot](https://github.com/reid41/QA-Pilot) (Chat with Code Repository)
- [ChatOllama](https://github.com/sugarforever/chat-ollama) (Open Source Chatbot based on Ollama with Knowledge Bases)
- [CRAG Ollama Chat](https://github.com/Nagi-ovo/CRAG-Ollama-Chat) (Simple Web Search with Corrective RAG)
- [RAGFlow](https://github.com/infiniflow/ragflow) (Open-source Retrieval-Augmented Generation engine based on deep document understanding)
- [StreamDeploy](https://github.com/StreamDeploy-DevRel/streamdeploy-llm-app-scaffold) (LLM Application Scaffold)
- [chat](https://github.com/swuecho/chat) (chat web app for teams)
- [Lobe Chat](https://github.com/lobehub/lobe-chat) with [Integrating Doc](https://lobehub.com/docs/self-hosting/examples/ollama)
- [Ollama RAG Chatbot](https://github.com/datvodinh/rag-chatbot.git) (Local Chat with multiple PDFs using Ollama and RAG)
- [BrainSoup](https://www.nurgo-software.com/products/brainsoup) (Flexible native client with RAG & multi-agent automation)
- [macai](https://github.com/Renset/macai) (macOS client for Ollama, ChatGPT, and other compatible API back-ends)
- [Olpaka](https://github.com/Otacon/olpaka) (User-friendly Flutter Web App for Ollama)
- [OllamaSpring](https://github.com/CrazyNeil/OllamaSpring) (Ollama Client for macOS)
- [LLocal.in](https://github.com/kartikm7/llocal) (Easy to use Electron Desktop Client for Ollama)
- [Ollama with Google Mesop](https://github.com/rapidarchitect/ollama_mesop/) (Mesop Chat Client implementation with Ollama)
- [Kerlig AI](https://www.kerlig.com/) (AI writing assistant for macOS)
<<<<<<< HEAD
- [BoltAI for Mac](https://boltai.com) (AI Chat Client for freelancers & digital agencies)
=======
- [AI Studio](https://github.com/MindWorkAI/AI-Studio)
- [Sidellama](https://github.com/gyopak/sidellama) (browser-based LLM client)
>>>>>>> d0634b15

### Terminal

- [oterm](https://github.com/ggozad/oterm)
- [Ellama Emacs client](https://github.com/s-kostyaev/ellama)
- [Emacs client](https://github.com/zweifisch/ollama)
- [gen.nvim](https://github.com/David-Kunz/gen.nvim)
- [ollama.nvim](https://github.com/nomnivore/ollama.nvim)
- [ollero.nvim](https://github.com/marco-souza/ollero.nvim)
- [ollama-chat.nvim](https://github.com/gerazov/ollama-chat.nvim)
- [ogpt.nvim](https://github.com/huynle/ogpt.nvim)
- [gptel Emacs client](https://github.com/karthink/gptel)
- [Oatmeal](https://github.com/dustinblackman/oatmeal)
- [cmdh](https://github.com/pgibler/cmdh)
- [ooo](https://github.com/npahlfer/ooo)
- [shell-pilot](https://github.com/reid41/shell-pilot)
- [tenere](https://github.com/pythops/tenere)
- [llm-ollama](https://github.com/taketwo/llm-ollama) for [Datasette's LLM CLI](https://llm.datasette.io/en/stable/).
- [typechat-cli](https://github.com/anaisbetts/typechat-cli)
- [ShellOracle](https://github.com/djcopley/ShellOracle)
- [tlm](https://github.com/yusufcanb/tlm)
- [podman-ollama](https://github.com/ericcurtin/podman-ollama)
- [gollama](https://github.com/sammcj/gollama)

### Database

- [MindsDB](https://github.com/mindsdb/mindsdb/blob/staging/mindsdb/integrations/handlers/ollama_handler/README.md) (Connects Ollama models with nearly 200 data platforms and apps)
- [chromem-go](https://github.com/philippgille/chromem-go/blob/v0.5.0/embed_ollama.go) with [example](https://github.com/philippgille/chromem-go/tree/v0.5.0/examples/rag-wikipedia-ollama)

### Package managers

- [Pacman](https://archlinux.org/packages/extra/x86_64/ollama/)
- [Helm Chart](https://artifacthub.io/packages/helm/ollama-helm/ollama)
- [Guix channel](https://codeberg.org/tusharhero/ollama-guix)

### Libraries

- [LangChain](https://python.langchain.com/docs/integrations/llms/ollama) and [LangChain.js](https://js.langchain.com/docs/modules/model_io/models/llms/integrations/ollama) with [example](https://js.langchain.com/docs/use_cases/question_answering/local_retrieval_qa)
- [LangChainGo](https://github.com/tmc/langchaingo/) with [example](https://github.com/tmc/langchaingo/tree/main/examples/ollama-completion-example)
- [LangChain4j](https://github.com/langchain4j/langchain4j) with [example](https://github.com/langchain4j/langchain4j-examples/tree/main/ollama-examples/src/main/java)
- [LangChainRust](https://github.com/Abraxas-365/langchain-rust) with [example](https://github.com/Abraxas-365/langchain-rust/blob/main/examples/llm_ollama.rs)
- [LlamaIndex](https://gpt-index.readthedocs.io/en/stable/examples/llm/ollama.html)
- [LiteLLM](https://github.com/BerriAI/litellm)
- [OllamaSharp for .NET](https://github.com/awaescher/OllamaSharp)
- [Ollama for Ruby](https://github.com/gbaptista/ollama-ai)
- [Ollama-rs for Rust](https://github.com/pepperoni21/ollama-rs)
- [Ollama-hpp for C++](https://github.com/jmont-dev/ollama-hpp)
- [Ollama4j for Java](https://github.com/amithkoujalgi/ollama4j)
- [ModelFusion Typescript Library](https://modelfusion.dev/integration/model-provider/ollama)
- [OllamaKit for Swift](https://github.com/kevinhermawan/OllamaKit)
- [Ollama for Dart](https://github.com/breitburg/dart-ollama)
- [Ollama for Laravel](https://github.com/cloudstudio/ollama-laravel)
- [LangChainDart](https://github.com/davidmigloz/langchain_dart)
- [Semantic Kernel - Python](https://github.com/microsoft/semantic-kernel/tree/main/python/semantic_kernel/connectors/ai/ollama)
- [Haystack](https://github.com/deepset-ai/haystack-integrations/blob/main/integrations/ollama.md)
- [Elixir LangChain](https://github.com/brainlid/langchain)
- [Ollama for R - rollama](https://github.com/JBGruber/rollama)
- [Ollama for R - ollama-r](https://github.com/hauselin/ollama-r)
- [Ollama-ex for Elixir](https://github.com/lebrunel/ollama-ex)
- [Ollama Connector for SAP ABAP](https://github.com/b-tocs/abap_btocs_ollama)
- [Testcontainers](https://testcontainers.com/modules/ollama/)
- [Portkey](https://portkey.ai/docs/welcome/integration-guides/ollama)
- [PromptingTools.jl](https://github.com/svilupp/PromptingTools.jl) with an [example](https://svilupp.github.io/PromptingTools.jl/dev/examples/working_with_ollama)
- [LlamaScript](https://github.com/Project-Llama/llamascript)

### Mobile

- [Enchanted](https://github.com/AugustDev/enchanted)
- [Maid](https://github.com/Mobile-Artificial-Intelligence/maid)

### Extensions & Plugins

- [Raycast extension](https://github.com/MassimilianoPasquini97/raycast_ollama)
- [Discollama](https://github.com/mxyng/discollama) (Discord bot inside the Ollama discord channel)
- [Continue](https://github.com/continuedev/continue)
- [Obsidian Ollama plugin](https://github.com/hinterdupfinger/obsidian-ollama)
- [Logseq Ollama plugin](https://github.com/omagdy7/ollama-logseq)
- [NotesOllama](https://github.com/andersrex/notesollama) (Apple Notes Ollama plugin)
- [Dagger Chatbot](https://github.com/samalba/dagger-chatbot)
- [Discord AI Bot](https://github.com/mekb-turtle/discord-ai-bot)
- [Ollama Telegram Bot](https://github.com/ruecat/ollama-telegram)
- [Hass Ollama Conversation](https://github.com/ej52/hass-ollama-conversation)
- [Rivet plugin](https://github.com/abrenneke/rivet-plugin-ollama)
- [Obsidian BMO Chatbot plugin](https://github.com/longy2k/obsidian-bmo-chatbot)
- [Cliobot](https://github.com/herval/cliobot) (Telegram bot with Ollama support)
- [Copilot for Obsidian plugin](https://github.com/logancyang/obsidian-copilot)
- [Obsidian Local GPT plugin](https://github.com/pfrankov/obsidian-local-gpt)
- [Open Interpreter](https://docs.openinterpreter.com/language-model-setup/local-models/ollama)
- [Llama Coder](https://github.com/ex3ndr/llama-coder) (Copilot alternative using Ollama)
- [Ollama Copilot](https://github.com/bernardo-bruning/ollama-copilot) (Proxy that allows you to use ollama as a copilot like Github copilot)
- [twinny](https://github.com/rjmacarthy/twinny) (Copilot and Copilot chat alternative using Ollama)
- [Wingman-AI](https://github.com/RussellCanfield/wingman-ai) (Copilot code and chat alternative using Ollama and HuggingFace)
- [Page Assist](https://github.com/n4ze3m/page-assist) (Chrome Extension)
- [AI Telegram Bot](https://github.com/tusharhero/aitelegrambot) (Telegram bot using Ollama in backend)
- [AI ST Completion](https://github.com/yaroslavyaroslav/OpenAI-sublime-text) (Sublime Text 4 AI assistant plugin with Ollama support)
- [Discord-Ollama Chat Bot](https://github.com/kevinthedang/discord-ollama) (Generalized TypeScript Discord Bot w/ Tuning Documentation)
- [Discord AI chat/moderation bot](https://github.com/rapmd73/Companion) Chat/moderation bot written in python. Uses Ollama to create personalities.
- [Headless Ollama](https://github.com/nischalj10/headless-ollama) (Scripts to automatically install ollama client & models on any OS for apps that depends on ollama server)

### Supported backends

- [llama.cpp](https://github.com/ggerganov/llama.cpp) project founded by Georgi Gerganov.
<|MERGE_RESOLUTION|>--- conflicted
+++ resolved
@@ -294,12 +294,9 @@
 - [LLocal.in](https://github.com/kartikm7/llocal) (Easy to use Electron Desktop Client for Ollama)
 - [Ollama with Google Mesop](https://github.com/rapidarchitect/ollama_mesop/) (Mesop Chat Client implementation with Ollama)
 - [Kerlig AI](https://www.kerlig.com/) (AI writing assistant for macOS)
-<<<<<<< HEAD
-- [BoltAI for Mac](https://boltai.com) (AI Chat Client for freelancers & digital agencies)
-=======
 - [AI Studio](https://github.com/MindWorkAI/AI-Studio)
 - [Sidellama](https://github.com/gyopak/sidellama) (browser-based LLM client)
->>>>>>> d0634b15
+- [BoltAI for Mac](https://boltai.com) (AI Chat Client for freelancers & digital agencies)
 
 ### Terminal
 
