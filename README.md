<div align="center">
 <img alt="ollama" height="200px" src="https://github.com/ollama/ollama/assets/3325447/0d0b44e2-8f4a-4e99-9b52-a5c1c741c8f7">
</div>

# Ollama

[![Discord](https://dcbadge.vercel.app/api/server/ollama?style=flat&compact=true)](https://discord.gg/ollama)

Get up and running with large language models.

### macOS

[Download](https://ollama.com/download/Ollama-darwin.zip)

### Windows preview

[Download](https://ollama.com/download/OllamaSetup.exe)

### Linux

```
curl -fsSL https://ollama.com/install.sh | sh
```

[Manual install instructions](https://github.com/ollama/ollama/blob/main/docs/linux.md)

### Docker

The official [Ollama Docker image](https://hub.docker.com/r/ollama/ollama) `ollama/ollama` is available on Docker Hub.

### Libraries

- [ollama-python](https://github.com/ollama/ollama-python)
- [ollama-js](https://github.com/ollama/ollama-js)

## Quickstart

To run and chat with [Llama 3](https://ollama.com/library/llama3):

```
ollama run llama3
```

## Model library

Ollama supports a list of models available on [ollama.com/library](https://ollama.com/library 'ollama model library')

Here are some example models that can be downloaded:

| Model              | Parameters | Size  | Download                       |
| ------------------ | ---------- | ----- | ------------------------------ |
| Llama 3            | 8B         | 4.7GB | `ollama run llama3`            |
| Llama 3            | 70B        | 40GB  | `ollama run llama3:70b`        |
| Phi 3 Mini         | 3.8B       | 2.3GB | `ollama run phi3`              |
| Phi 3 Medium       | 14B        | 7.9GB | `ollama run phi3:medium`       |
| Gemma 2            | 9B         | 5.5GB | `ollama run gemma2`            |
| Gemma 2            | 27B        | 16GB  | `ollama run gemma2:27b`        |
| Mistral            | 7B         | 4.1GB | `ollama run mistral`           |
| Moondream 2        | 1.4B       | 829MB | `ollama run moondream`         |
| Neural Chat        | 7B         | 4.1GB | `ollama run neural-chat`       |
| Starling           | 7B         | 4.1GB | `ollama run starling-lm`       |
| Code Llama         | 7B         | 3.8GB | `ollama run codellama`         |
| Llama 2 Uncensored | 7B         | 3.8GB | `ollama run llama2-uncensored` |
| LLaVA              | 7B         | 4.5GB | `ollama run llava`             |
| Solar              | 10.7B      | 6.1GB | `ollama run solar`             |

> [!NOTE]
> You should have at least 8 GB of RAM available to run the 7B models, 16 GB to run the 13B models, and 32 GB to run the 33B models.

## Customize a model

### Import from GGUF

Ollama supports importing GGUF models in the Modelfile:

1. Create a file named `Modelfile`, with a `FROM` instruction with the local filepath to the model you want to import.

   ```
   FROM ./vicuna-33b.Q4_0.gguf
   ```

2. Create the model in Ollama

   ```
   ollama create example -f Modelfile
   ```

3. Run the model

   ```
   ollama run example
   ```

### Import from PyTorch or Safetensors

See the [guide](docs/import.md) on importing models for more information.

### Customize a prompt

Models from the Ollama library can be customized with a prompt. For example, to customize the `llama3` model:

```
ollama pull llama3
```

Create a `Modelfile`:

```
FROM llama3

# set the temperature to 1 [higher is more creative, lower is more coherent]
PARAMETER temperature 1

# set the system message
SYSTEM """
You are Mario from Super Mario Bros. Answer as Mario, the assistant, only.
"""
```

Next, create and run the model:

```
ollama create mario -f ./Modelfile
ollama run mario
>>> hi
Hello! It's your friend Mario.
```

For more examples, see the [examples](examples) directory. For more information on working with a Modelfile, see the [Modelfile](docs/modelfile.md) documentation.

## CLI Reference

### Create a model

`ollama create` is used to create a model from a Modelfile.

```
ollama create mymodel -f ./Modelfile
```

### Pull a model

```
ollama pull llama3
```

> This command can also be used to update a local model. Only the diff will be pulled.

### Remove a model

```
ollama rm llama3
```

### Copy a model

```
ollama cp llama3 my-model
```

### Multiline input

For multiline input, you can wrap text with `"""`:

```
>>> """Hello,
... world!
... """
I'm a basic program that prints the famous "Hello, world!" message to the console.
```

### Multimodal models

```
>>> What's in this image? /Users/jmorgan/Desktop/smile.png
The image features a yellow smiley face, which is likely the central focus of the picture.
```

### Pass the prompt as an argument

```
$ ollama run llama3 "Summarize this file: $(cat README.md)"
 Ollama is a lightweight, extensible framework for building and running language models on the local machine. It provides a simple API for creating, running, and managing models, as well as a library of pre-built models that can be easily used in a variety of applications.
```

### Show model information

```
ollama show llama3
```

### List models on your computer

```
ollama list
```

### Start Ollama

`ollama serve` is used when you want to start ollama without running the desktop application.

## Building

See the [developer guide](https://github.com/ollama/ollama/blob/main/docs/development.md)

### Running local builds

Next, start the server:

```
./ollama serve
```

Finally, in a separate shell, run a model:

```
./ollama run llama3
```

## REST API

Ollama has a REST API for running and managing models.

### Generate a response

```
curl http://localhost:11434/api/generate -d '{
  "model": "llama3",
  "prompt":"Why is the sky blue?"
}'
```

### Chat with a model

```
curl http://localhost:11434/api/chat -d '{
  "model": "llama3",
  "messages": [
    { "role": "user", "content": "why is the sky blue?" }
  ]
}'
```

See the [API documentation](./docs/api.md) for all endpoints.

## Community Integrations

### Web & Desktop

- [Open WebUI](https://github.com/open-webui/open-webui)
- [Enchanted (macOS native)](https://github.com/AugustDev/enchanted)
- [Hollama](https://github.com/fmaclen/hollama)
- [Lollms-Webui](https://github.com/ParisNeo/lollms-webui)
- [LibreChat](https://github.com/danny-avila/LibreChat)
- [Bionic GPT](https://github.com/bionic-gpt/bionic-gpt)
- [HTML UI](https://github.com/rtcfirefly/ollama-ui)
- [Saddle](https://github.com/jikkuatwork/saddle)
- [Chatbot UI](https://github.com/ivanfioravanti/chatbot-ollama)
- [Chatbot UI v2](https://github.com/mckaywrigley/chatbot-ui)
- [Typescript UI](https://github.com/ollama-interface/Ollama-Gui?tab=readme-ov-file)
- [Minimalistic React UI for Ollama Models](https://github.com/richawo/minimal-llm-ui)
- [Ollamac](https://github.com/kevinhermawan/Ollamac)
- [big-AGI](https://github.com/enricoros/big-AGI/blob/main/docs/config-local-ollama.md)
- [Cheshire Cat assistant framework](https://github.com/cheshire-cat-ai/core)
- [Amica](https://github.com/semperai/amica)
- [chatd](https://github.com/BruceMacD/chatd)
- [Ollama-SwiftUI](https://github.com/kghandour/Ollama-SwiftUI)
- [Dify.AI](https://github.com/langgenius/dify)
- [MindMac](https://mindmac.app)
- [NextJS Web Interface for Ollama](https://github.com/jakobhoeg/nextjs-ollama-llm-ui)
- [Msty](https://msty.app)
- [Chatbox](https://github.com/Bin-Huang/Chatbox)
- [WinForm Ollama Copilot](https://github.com/tgraupmann/WinForm_Ollama_Copilot)
- [NextChat](https://github.com/ChatGPTNextWeb/ChatGPT-Next-Web) with [Get Started Doc](https://docs.nextchat.dev/models/ollama)
- [Alpaca WebUI](https://github.com/mmo80/alpaca-webui)
- [OllamaGUI](https://github.com/enoch1118/ollamaGUI)
- [OpenAOE](https://github.com/InternLM/OpenAOE)
- [Odin Runes](https://github.com/leonid20000/OdinRunes)
- [LLM-X](https://github.com/mrdjohnson/llm-x) (Progressive Web App)
- [AnythingLLM (Docker + MacOs/Windows/Linux native app)](https://github.com/Mintplex-Labs/anything-llm)
- [Ollama Basic Chat: Uses HyperDiv Reactive UI](https://github.com/rapidarchitect/ollama_basic_chat)
- [Ollama-chats RPG](https://github.com/drazdra/ollama-chats)
- [QA-Pilot](https://github.com/reid41/QA-Pilot) (Chat with Code Repository)
- [ChatOllama](https://github.com/sugarforever/chat-ollama) (Open Source Chatbot based on Ollama with Knowledge Bases)
- [CRAG Ollama Chat](https://github.com/Nagi-ovo/CRAG-Ollama-Chat) (Simple Web Search with Corrective RAG)
- [RAGFlow](https://github.com/infiniflow/ragflow) (Open-source Retrieval-Augmented Generation engine based on deep document understanding)
- [StreamDeploy](https://github.com/StreamDeploy-DevRel/streamdeploy-llm-app-scaffold) (LLM Application Scaffold)
- [chat](https://github.com/swuecho/chat) (chat web app for teams)
- [Lobe Chat](https://github.com/lobehub/lobe-chat) with [Integrating Doc](https://lobehub.com/docs/self-hosting/examples/ollama)
- [Ollama RAG Chatbot](https://github.com/datvodinh/rag-chatbot.git) (Local Chat with multiple PDFs using Ollama and RAG)
- [BrainSoup](https://www.nurgo-software.com/products/brainsoup) (Flexible native client with RAG & multi-agent automation)
- [macai](https://github.com/Renset/macai) (macOS client for Ollama, ChatGPT, and other compatible API back-ends)
- [Olpaka](https://github.com/Otacon/olpaka) (User-friendly Flutter Web App for Ollama)
- [OllamaSpring](https://github.com/CrazyNeil/OllamaSpring) (Ollama Client for macOS)
- [LLocal.in](https://github.com/kartikm7/llocal) (Easy to use Electron Desktop Client for Ollama)
- [Ollama with Google Mesop](https://github.com/rapidarchitect/ollama_mesop/) (Mesop Chat Client implementation with Ollama)
- [Kerlig AI](https://www.kerlig.com/) (AI writing assistant for macOS)
- [AI Studio](https://github.com/MindWorkAI/AI-Studio)
- [Sidellama](https://github.com/gyopak/sidellama) (browser-based LLM client)
<<<<<<< HEAD
- [BoltAI for Mac](https://boltai.com) (AI Chat Client for freelancers & digital agencies)
=======
- [LLMStack](https://github.com/trypromptly/LLMStack) (No-code multi-agent framework to build LLM agents and workflows)
>>>>>>> ae27d9dc

### Terminal

- [oterm](https://github.com/ggozad/oterm)
- [Ellama Emacs client](https://github.com/s-kostyaev/ellama)
- [Emacs client](https://github.com/zweifisch/ollama)
- [gen.nvim](https://github.com/David-Kunz/gen.nvim)
- [ollama.nvim](https://github.com/nomnivore/ollama.nvim)
- [ollero.nvim](https://github.com/marco-souza/ollero.nvim)
- [ollama-chat.nvim](https://github.com/gerazov/ollama-chat.nvim)
- [ogpt.nvim](https://github.com/huynle/ogpt.nvim)
- [gptel Emacs client](https://github.com/karthink/gptel)
- [Oatmeal](https://github.com/dustinblackman/oatmeal)
- [cmdh](https://github.com/pgibler/cmdh)
- [ooo](https://github.com/npahlfer/ooo)
- [shell-pilot](https://github.com/reid41/shell-pilot)
- [tenere](https://github.com/pythops/tenere)
- [llm-ollama](https://github.com/taketwo/llm-ollama) for [Datasette's LLM CLI](https://llm.datasette.io/en/stable/).
- [typechat-cli](https://github.com/anaisbetts/typechat-cli)
- [ShellOracle](https://github.com/djcopley/ShellOracle)
- [tlm](https://github.com/yusufcanb/tlm)
- [podman-ollama](https://github.com/ericcurtin/podman-ollama)
- [gollama](https://github.com/sammcj/gollama)

### Database

- [MindsDB](https://github.com/mindsdb/mindsdb/blob/staging/mindsdb/integrations/handlers/ollama_handler/README.md) (Connects Ollama models with nearly 200 data platforms and apps)
- [chromem-go](https://github.com/philippgille/chromem-go/blob/v0.5.0/embed_ollama.go) with [example](https://github.com/philippgille/chromem-go/tree/v0.5.0/examples/rag-wikipedia-ollama)

### Package managers

- [Pacman](https://archlinux.org/packages/extra/x86_64/ollama/)
- [Helm Chart](https://artifacthub.io/packages/helm/ollama-helm/ollama)
- [Guix channel](https://codeberg.org/tusharhero/ollama-guix)

### Libraries

- [LangChain](https://python.langchain.com/docs/integrations/llms/ollama) and [LangChain.js](https://js.langchain.com/docs/modules/model_io/models/llms/integrations/ollama) with [example](https://js.langchain.com/docs/use_cases/question_answering/local_retrieval_qa)
- [LangChainGo](https://github.com/tmc/langchaingo/) with [example](https://github.com/tmc/langchaingo/tree/main/examples/ollama-completion-example)
- [LangChain4j](https://github.com/langchain4j/langchain4j) with [example](https://github.com/langchain4j/langchain4j-examples/tree/main/ollama-examples/src/main/java)
- [LangChainRust](https://github.com/Abraxas-365/langchain-rust) with [example](https://github.com/Abraxas-365/langchain-rust/blob/main/examples/llm_ollama.rs)
- [LlamaIndex](https://gpt-index.readthedocs.io/en/stable/examples/llm/ollama.html)
- [LiteLLM](https://github.com/BerriAI/litellm)
- [OllamaSharp for .NET](https://github.com/awaescher/OllamaSharp)
- [Ollama for Ruby](https://github.com/gbaptista/ollama-ai)
- [Ollama-rs for Rust](https://github.com/pepperoni21/ollama-rs)
- [Ollama-hpp for C++](https://github.com/jmont-dev/ollama-hpp)
- [Ollama4j for Java](https://github.com/amithkoujalgi/ollama4j)
- [ModelFusion Typescript Library](https://modelfusion.dev/integration/model-provider/ollama)
- [OllamaKit for Swift](https://github.com/kevinhermawan/OllamaKit)
- [Ollama for Dart](https://github.com/breitburg/dart-ollama)
- [Ollama for Laravel](https://github.com/cloudstudio/ollama-laravel)
- [LangChainDart](https://github.com/davidmigloz/langchain_dart)
- [Semantic Kernel - Python](https://github.com/microsoft/semantic-kernel/tree/main/python/semantic_kernel/connectors/ai/ollama)
- [Haystack](https://github.com/deepset-ai/haystack-integrations/blob/main/integrations/ollama.md)
- [Elixir LangChain](https://github.com/brainlid/langchain)
- [Ollama for R - rollama](https://github.com/JBGruber/rollama)
- [Ollama for R - ollama-r](https://github.com/hauselin/ollama-r)
- [Ollama-ex for Elixir](https://github.com/lebrunel/ollama-ex)
- [Ollama Connector for SAP ABAP](https://github.com/b-tocs/abap_btocs_ollama)
- [Testcontainers](https://testcontainers.com/modules/ollama/)
- [Portkey](https://portkey.ai/docs/welcome/integration-guides/ollama)
- [PromptingTools.jl](https://github.com/svilupp/PromptingTools.jl) with an [example](https://svilupp.github.io/PromptingTools.jl/dev/examples/working_with_ollama)
- [LlamaScript](https://github.com/Project-Llama/llamascript)

### Mobile

- [Enchanted](https://github.com/AugustDev/enchanted)
- [Maid](https://github.com/Mobile-Artificial-Intelligence/maid)

### Extensions & Plugins

- [Raycast extension](https://github.com/MassimilianoPasquini97/raycast_ollama)
- [Discollama](https://github.com/mxyng/discollama) (Discord bot inside the Ollama discord channel)
- [Continue](https://github.com/continuedev/continue)
- [Obsidian Ollama plugin](https://github.com/hinterdupfinger/obsidian-ollama)
- [Logseq Ollama plugin](https://github.com/omagdy7/ollama-logseq)
- [NotesOllama](https://github.com/andersrex/notesollama) (Apple Notes Ollama plugin)
- [Dagger Chatbot](https://github.com/samalba/dagger-chatbot)
- [Discord AI Bot](https://github.com/mekb-turtle/discord-ai-bot)
- [Ollama Telegram Bot](https://github.com/ruecat/ollama-telegram)
- [Hass Ollama Conversation](https://github.com/ej52/hass-ollama-conversation)
- [Rivet plugin](https://github.com/abrenneke/rivet-plugin-ollama)
- [Obsidian BMO Chatbot plugin](https://github.com/longy2k/obsidian-bmo-chatbot)
- [Cliobot](https://github.com/herval/cliobot) (Telegram bot with Ollama support)
- [Copilot for Obsidian plugin](https://github.com/logancyang/obsidian-copilot)
- [Obsidian Local GPT plugin](https://github.com/pfrankov/obsidian-local-gpt)
- [Open Interpreter](https://docs.openinterpreter.com/language-model-setup/local-models/ollama)
- [Llama Coder](https://github.com/ex3ndr/llama-coder) (Copilot alternative using Ollama)
- [Ollama Copilot](https://github.com/bernardo-bruning/ollama-copilot) (Proxy that allows you to use ollama as a copilot like Github copilot)
- [twinny](https://github.com/rjmacarthy/twinny) (Copilot and Copilot chat alternative using Ollama)
- [Wingman-AI](https://github.com/RussellCanfield/wingman-ai) (Copilot code and chat alternative using Ollama and HuggingFace)
- [Page Assist](https://github.com/n4ze3m/page-assist) (Chrome Extension)
- [AI Telegram Bot](https://github.com/tusharhero/aitelegrambot) (Telegram bot using Ollama in backend)
- [AI ST Completion](https://github.com/yaroslavyaroslav/OpenAI-sublime-text) (Sublime Text 4 AI assistant plugin with Ollama support)
- [Discord-Ollama Chat Bot](https://github.com/kevinthedang/discord-ollama) (Generalized TypeScript Discord Bot w/ Tuning Documentation)
- [Discord AI chat/moderation bot](https://github.com/rapmd73/Companion) Chat/moderation bot written in python. Uses Ollama to create personalities.
- [Headless Ollama](https://github.com/nischalj10/headless-ollama) (Scripts to automatically install ollama client & models on any OS for apps that depends on ollama server)

### Supported backends

- [llama.cpp](https://github.com/ggerganov/llama.cpp) project founded by Georgi Gerganov.
<|MERGE_RESOLUTION|>--- conflicted
+++ resolved
@@ -297,11 +297,8 @@
 - [Kerlig AI](https://www.kerlig.com/) (AI writing assistant for macOS)
 - [AI Studio](https://github.com/MindWorkAI/AI-Studio)
 - [Sidellama](https://github.com/gyopak/sidellama) (browser-based LLM client)
-<<<<<<< HEAD
-- [BoltAI for Mac](https://boltai.com) (AI Chat Client for freelancers & digital agencies)
-=======
 - [LLMStack](https://github.com/trypromptly/LLMStack) (No-code multi-agent framework to build LLM agents and workflows)
->>>>>>> ae27d9dc
+- [BoltAI for Mac](https://boltai.com) (AI Chat Client for Mac)
 
 ### Terminal
 
