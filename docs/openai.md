--- conflicted
+++ resolved
@@ -28,12 +28,6 @@
     model='llama3',
 )
 
-<<<<<<< HEAD
-completion = client.completions.create(
-    model="llama3",
-    prompt="Say this is a test"
-)
-=======
 response = client.chat.completions.create(
     model="llava",
     messages=[
@@ -49,7 +43,12 @@
         }
     ],
     max_tokens=300,
->>>>>>> 85c7f111
+)
+
+completion = client.completions.create(
+    model="llama3",
+    prompt="Say this is a test"
+)
 
 list_completion = client.models.list()
 
@@ -127,15 +126,7 @@
             }
         ]
     }'
-
-<<<<<<< HEAD
-curl http://localhost:11434/v1/completions \
-    -H "Content-Type: application/json" \
-    -d '{
-        "model": "llama3",
-        "prompt": "Say this is a test"
-    }'
-=======
+    
 curl http://localhost:11434/v1/chat/completions \
   -H "Content-Type: application/json" \
   -d '{
@@ -159,7 +150,13 @@
     ],
     "max_tokens": 300
   }'
->>>>>>> 85c7f111
+
+curl http://localhost:11434/v1/completions \
+    -H "Content-Type: application/json" \
+    -d '{
+        "model": "llama3",
+        "prompt": "Say this is a test"
+    }'
 
 curl http://localhost:11434/v1/models
 
